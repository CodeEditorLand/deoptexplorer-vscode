--- conflicted
+++ resolved
@@ -11,20 +11,11 @@
 		"start": "node bin/dexnode"
 	},
 	"dependencies": {
-<<<<<<< HEAD
-		"semver": "^7.3.8",
-		"winreg": "^1.2.4"
+		"semver": "7.6.3",
+		"winreg": "1.2.5"
 	},
 	"devDependencies": {
-		"@types/semver": "^7.3.13",
-		"@types/winreg": "^1.2.32"
-=======
-		"semver": "7.5.2",
-		"winreg": "1.2.4"
-	},
-	"devDependencies": {
-		"@types/semver": "7.3.13",
-		"@types/winreg": "1.2.32"
->>>>>>> 71154259
+		"@types/semver": "7.5.8",
+		"@types/winreg": "1.2.36"
 	}
 }