--- conflicted
+++ resolved
@@ -2,8 +2,6 @@
 	"name": "deoptexplorer-vscode",
 	"displayName": "deoptexplorer-vscode",
 	"description": "V8 Deoptimization Explorer Extension for VS Code",
-<<<<<<< HEAD
-=======
 	"version": "1.1.0",
 	"license": "MIT",
 	"engines": {
@@ -27,16 +25,9 @@
 		"Deoptimization"
 	],
 	"main": "./dist/extension.js",
->>>>>>> 9a6bc239
 	"imports": {
-		"#chromium/*.js": {
-			"default": "./src/third-party-derived/chromium/*.ts"
-		},
 		"#core/*.js": {
 			"default": "./src/core/*.ts"
-		},
-		"#deoptigate/*.js": {
-			"default": "./src/third-party-derived/deoptigate/*.ts"
 		},
 		"#extension/*.js": {
 			"default": "./src/extension/*.ts"
@@ -46,9 +37,6 @@
 		},
 		"#vscode/*.js": {
 			"default": "./src/third-party-derived/vscode/*.ts"
-<<<<<<< HEAD
-		}
-=======
 		},
 		"#chromium/*.js": {
 			"default": "./src/third-party-derived/chromium/*.ts"
@@ -57,1369 +45,880 @@
 			"default": "./src/third-party-derived/deoptigate/*.ts"
 		},
 		"#benchmarks": "./src/test/benchmarks.ts"
->>>>>>> 9a6bc239
 	},
-	"main": "./dist/extension.js",
-	"scripts": {
-		"clean": "rimraf dist && rimraf out",
-		"compile": "tsc -b",
-		"compile-log": "node --log-ic --log-maps --prof --log-internal-timer-events --log-source-code D:/dev/TypeScript/built/local/tsc.js -b --force",
-		"syntax": "node scripts/syntax.js",
-		"webpack": "npm run syntax && webpack --mode development",
-		"webpack-dev": "npm run syntax && webpack --mode development --watch",
-		"webpack-release": "npm run syntax && webpack --mode production"
+	"activationEvents": [
+		"onLanguage:deoptexplorer-v8-map",
+		"onCommand:deoptexplorer.log.opens",
+		"onView:deoptexplorer.pick",
+		"onView:deoptexplorer.logOverviewView",
+		"onView:deoptexplorer.files",
+		"onView:deoptexplorer.maps",
+		"onView:deoptexplorer.profile",
+		"workspaceContains:**/*-v8.log",
+		"onWebviewPanel:deoptexplorer.logOverviewView",
+		"onWebviewPanel:deoptexplorer.reportView",
+		"onWebviewPanel:deoptexplorer.functionView"
+	],
+	"capabilities": {
+		"untrustedWorkspaces": {
+			"supported": "limited",
+			"description": "The extension will not attempt to use an executable (i.e., 'dumpbin' or 'nm') to resolve native function symbols."
+		}
 	},
 	"contributes": {
-		"colors": [
-			{
-				"defaults": {
-					"dark": "#00000000",
-					"highContrast": "#00000000",
-					"light": "#00000000"
-				},
-				"description": "Background color for 'Uninitialized' V8 ICs",
-				"id": "deoptexplorer.uninitializedIc.background"
-			},
-			{
-				"defaults": {
-					"dark": "#00000000",
-					"highContrast": "#00000000",
-					"light": "#00000000"
-				},
-				"description": "Border color for 'Uninitialized' V8 ICs",
-				"id": "deoptexplorer.uninitializedIc.border"
-			},
-			{
-				"defaults": {
-					"dark": "#00000000",
-					"highContrast": "#00000000",
-					"light": "#00000000"
-				},
-				"description": "Overview ruler color for 'Uninitialized' V8 ICs",
-				"id": "deoptexplorer.uninitializedIc.overviewRuler"
-			},
-			{
-				"defaults": {
-					"dark": "#00000000",
-					"highContrast": "#00000000",
-					"light": "#00000000"
-				},
-				"description": "Background color for 'Premonomorphic' V8 ICs",
-				"id": "deoptexplorer.premonomorphicIc.background"
-			},
-			{
-				"defaults": {
-					"dark": "#00000000",
-					"highContrast": "#00000000",
-					"light": "#00000000"
-				},
-				"description": "Border color for 'Premonomorphic' V8 ICs",
-				"id": "deoptexplorer.premonomorphicIc.border"
-			},
-			{
-				"defaults": {
-					"dark": "#00000000",
-					"highContrast": "#00000000",
-					"light": "#00000000"
-				},
-				"description": "Overview ruler color for 'Premonomorphic' V8 ICs",
-				"id": "deoptexplorer.premonomorphicIc.overviewRuler"
-			},
-			{
-				"defaults": {
-					"dark": "#00ff0011",
-					"highContrast": "#00ff0011",
-					"light": "#00ff0011"
-				},
-				"description": "Background color for 'Monomorphic' V8 ICs",
-				"id": "deoptexplorer.monomorphicIc.background"
-			},
-			{
-				"defaults": {
-					"dark": "#00ff0055",
-					"highContrast": "#00ff0055",
-					"light": "#00ff0055"
-				},
-				"description": "Border color for 'Monomorphic' V8 ICs",
-				"id": "deoptexplorer.monomorphicIc.border"
-			},
-			{
-				"defaults": {
-					"dark": "#00000000",
-					"highContrast": "#00000000",
-					"light": "#00000000"
-				},
-				"description": "Overview ruler color for 'Monomorphic' V8 ICs",
-				"id": "deoptexplorer.monomorphicIc.overviewRuler"
-			},
-			{
-				"defaults": {
-					"dark": "#ffff0011",
-					"highContrast": "#ffff0011",
-					"light": "#ffff0011"
-				},
-				"description": "Background color for 'Polymorphic' V8 ICs",
-				"id": "deoptexplorer.polymorphicIc.background"
-			},
-			{
-				"defaults": {
-					"dark": "#ffff0055",
-					"highContrast": "#ffff0055",
-					"light": "#ffff0055"
-				},
-				"description": "Border color for 'Polymorphic' V8 ICs",
-				"id": "deoptexplorer.polymorphicIc.border"
-			},
-			{
-				"defaults": {
-					"dark": "#ffff0055",
-					"highContrast": "#ffff0055",
-					"light": "#ffff0055"
-				},
-				"description": "Overview ruler color for 'Polymorphic' V8 ICs",
-				"id": "deoptexplorer.polymorphicIc.overviewRuler"
-			},
-			{
-				"defaults": {
-					"dark": "#ffff0011",
-					"highContrast": "#ffff0011",
-					"light": "#ffff0011"
-				},
-				"description": "Background color for 'Recompute Handler' V8 ICs",
-				"id": "deoptexplorer.recomputeHandlerIc.background"
-			},
-			{
-				"defaults": {
-					"dark": "#ffff0055",
-					"highContrast": "#ffff0055",
-					"light": "#ffff0055"
-				},
-				"description": "Border color for 'Recompute Handler' V8 ICs",
-				"id": "deoptexplorer.recomputeHandlerIc.border"
-			},
-			{
-				"defaults": {
-					"dark": "#ffff0055",
-					"highContrast": "#ffff0055",
-					"light": "#ffff0055"
-				},
-				"description": "Overview ruler color for 'Recompute Handler' V8 ICs",
-				"id": "deoptexplorer.recomputeHandlerIc.overviewRuler"
-			},
-			{
-				"defaults": {
-					"dark": "#ff000033",
-					"highContrast": "#ff000033",
-					"light": "#ff000033"
-				},
-				"description": "Background color for 'Megamorphic' V8 ICs",
-				"id": "deoptexplorer.megamorphicIc.background"
-			},
-			{
-				"defaults": {
-					"dark": "#ff000044",
-					"highContrast": "#ff000044",
-					"light": "#ff000044"
-				},
-				"description": "Border color for 'Megamorphic' V8 ICs",
-				"id": "deoptexplorer.megamorphicIc.border"
-			},
-			{
-				"defaults": {
-					"dark": "#ff000088",
-					"highContrast": "#ff000088",
-					"light": "#ff000088"
-				},
-				"description": "Overview ruler color for 'Megamorphic' V8 ICs",
-				"id": "deoptexplorer.megamorphicIc.overviewRuler"
-			},
-			{
-				"defaults": {
-					"dark": "#ff000033",
-					"highContrast": "#ff000033",
-					"light": "#ff000033"
-				},
-				"description": "Background color for 'Generic' V8 ICs",
-				"id": "deoptexplorer.genericIc.background"
-			},
-			{
-				"defaults": {
-					"dark": "#ff000044",
-					"highContrast": "#ff000044",
-					"light": "#ff000044"
-				},
-				"description": "Border color for 'Generic' V8 ICs",
-				"id": "deoptexplorer.genericIc.border"
-			},
-			{
-				"defaults": {
-					"dark": "#ff000088",
-					"highContrast": "#ff000088",
-					"light": "#ff000088"
-				},
-				"description": "Overview ruler color for 'Generic' V8 ICs",
-				"id": "deoptexplorer.genericIc.overviewRuler"
-			},
-			{
-				"defaults": {
-					"dark": "#ffff0022",
-					"highContrast": "#ffff0022",
-					"light": "#ffff0022"
-				},
-				"description": "Background color for 'Soft' V8 Deoptimizations",
-				"id": "deoptexplorer.softDeopt.background"
-			},
-			{
-				"defaults": {
-					"dark": "#ffff0033",
-					"highContrast": "#ffff0033",
-					"light": "#ffff0033"
-				},
-				"description": "Border color for 'Soft' V8 Deoptimizations",
-				"id": "deoptexplorer.softDeopt.border"
-			},
-			{
-				"defaults": {
-					"dark": "#00000000",
-					"highContrast": "#00000000",
-					"light": "#00000000"
-				},
-				"description": "Overview ruler color for 'Soft' V8 Deoptimizations",
-				"id": "deoptexplorer.softDeopt.overviewRuler"
-			},
-			{
-				"defaults": {
-					"dark": "#ffbb0022",
-					"highContrast": "#ffbb0022",
-					"light": "#ffbb0022"
-				},
-				"description": "Background color for 'Lazy' V8 Deoptimizations",
-				"id": "deoptexplorer.lazyDeopt.background"
-			},
-			{
-				"defaults": {
-					"dark": "#ffbb0033",
-					"highContrast": "#ffbb0033",
-					"light": "#ffbb0033"
-				},
-				"description": "Border color for 'Lazy' V8 Deoptimizations",
-				"id": "deoptexplorer.lazyDeopt.border"
-			},
-			{
-				"defaults": {
-					"dark": "#00000000",
-					"highContrast": "#00000000",
-					"light": "#00000000"
-				},
-				"description": "Overview ruler color for 'Lazy' V8 Deoptimizations",
-				"id": "deoptexplorer.lazyDeopt.overviewRuler"
-			},
-			{
-				"defaults": {
-					"dark": "#ff000033",
-					"highContrast": "#ff000033",
-					"light": "#ff000033"
-				},
-				"description": "Background color for 'Eager' V8 Deoptimizations",
-				"id": "deoptexplorer.eagerDeopt.background"
-			},
-			{
-				"defaults": {
-					"dark": "#ff000044",
-					"highContrast": "#ff000044",
-					"light": "#ff000044"
-				},
-				"description": "Border color for 'Eager' V8 Deoptimizations",
-				"id": "deoptexplorer.eagerDeopt.border"
-			},
-			{
-				"defaults": {
-					"dark": "#ff000088",
-					"highContrast": "#ff000088",
-					"light": "#ff000088"
-				},
-				"description": "Overview ruler color for 'Eager' V8 Deoptimizations",
-				"id": "deoptexplorer.eagerDeopt.overviewRuler"
-			},
-			{
-				"defaults": {
-					"dark": "#ffff0011",
-					"highContrast": "#ffff0011",
-					"light": "#ffff0011"
-				},
-				"description": "Background color for V8 Code entries that have been re-optimized multiple times",
-				"id": "deoptexplorer.reoptimizedCode.background"
-			},
-			{
-				"defaults": {
-					"dark": "#00000000",
-					"highContrast": "#00000000",
-					"light": "#00000000"
-				},
-				"description": "Border color for V8 Code entries that have been re-optimized multiple times",
-				"id": "deoptexplorer.reoptimizedCode.border"
-			},
-			{
-				"defaults": {
-					"dark": "#ffff0011",
-					"highContrast": "#ffff0011",
-					"light": "#ffff0011"
-				},
-				"description": "Overview ruler color for V8 Code entries that have been re-optimized multiple times",
-				"id": "deoptexplorer.reoptimizedCode.overviewRuler"
-			},
-			{
-				"defaults": {
-					"dark": "#dd000011",
-					"highContrast": "#dd000011",
-					"light": "#dd000011"
-				},
-				"description": "Background color for 'Compiled' V8 Code entries",
-				"id": "deoptexplorer.compiledCode.background"
-			},
-			{
-				"defaults": {
-					"dark": "#00000000",
-					"highContrast": "#00000000",
-					"light": "#00000000"
-				},
-				"description": "Border color for 'Compiled' V8 Code entries",
-				"id": "deoptexplorer.compiledCode.border"
-			},
-			{
-				"defaults": {
-					"dark": "#00000000",
-					"highContrast": "#00000000",
-					"light": "#00000000"
-				},
-				"description": "Overview ruler color for 'Compiled' V8 Code entries",
-				"id": "deoptexplorer.compiledCode.overviewRuler"
-			},
-			{
-				"defaults": {
-					"dark": "#ff00ff09",
-					"highContrast": "#ff00ff09",
-					"light": "#ff00ff09"
-				},
-				"description": "Background color for 'Optimizable' V8 Code entries",
-				"id": "deoptexplorer.optimizableCode.background"
-			},
-			{
-				"defaults": {
-					"dark": "#00000000",
-					"highContrast": "#00000000",
-					"light": "#00000000"
-				},
-				"description": "Border color for 'Optimizable' V8 Code entries",
-				"id": "deoptexplorer.optimizableCode.border"
-			},
-			{
-				"defaults": {
-					"dark": "#ff00ff11",
-					"highContrast": "#ff00ff11",
-					"light": "#ff00ff11"
-				},
-				"description": "Overview ruler color for 'Optimizable' V8 Code entries",
-				"id": "deoptexplorer.optimizableCode.overviewRuler"
-			},
-			{
-				"defaults": {
-					"dark": "#00ff0011",
-					"highContrast": "#00ff0011",
-					"light": "#00ff0011"
-				},
-				"description": "Background color for 'Optimized' V8 Code entries",
-				"id": "deoptexplorer.optimizedCode.background"
-			},
-			{
-				"defaults": {
-					"dark": "#00000000",
-					"highContrast": "#00000000",
-					"light": "#00000000"
-				},
-				"description": "Border color for 'Optimized' V8 Code entries",
-				"id": "deoptexplorer.optimizedCode.border"
-			},
-			{
-				"defaults": {
-					"dark": "#00ff0011",
-					"highContrast": "#00ff0011",
-					"light": "#00ff0011"
-				},
-				"description": "Overview ruler color for 'Optimized' V8 Code entries",
-				"id": "deoptexplorer.optimizedCode.overviewRuler"
-			},
-			{
-				"defaults": {
-					"dark": "#E1000088",
-					"highContrast": "#E1000088",
-					"light": "#E1000088"
-				},
-				"description": "Background color for heavy profile samples",
-				"id": "deoptexplorer.profileHeavy.background"
-			},
-			{
-				"defaults": {
-					"dark": "#00000000",
-					"highContrast": "#00000000",
-					"light": "#00000000"
-				},
-				"description": "Border color for heavy profile samples",
-				"id": "deoptexplorer.profileHeavy.border"
-			},
-			{
-				"defaults": {
-					"dark": "#E1000088",
-					"highContrast": "#E1000088",
-					"light": "#E1000088"
-				},
-				"description": "Overview ruler color for heavy profile samples",
-				"id": "deoptexplorer.profileHeavy.overviewRuler"
-			},
-			{
-				"defaults": {
-					"dark": "#E86B3C88",
-					"highContrast": "#E86B3C88",
-					"light": "#E86B3C88"
-				},
-				"description": "Background color for moderate profile samples",
-				"id": "deoptexplorer.profileModerate.background"
-			},
-			{
-				"defaults": {
-					"dark": "#00000000",
-					"highContrast": "#00000000",
-					"light": "#00000000"
-				},
-				"description": "Border color for moderate profile samples",
-				"id": "deoptexplorer.profileModerate.border"
-			},
-			{
-				"defaults": {
-					"dark": "#E86B3C88",
-					"highContrast": "#E86B3C88",
-					"light": "#E86B3C88"
-				},
-				"description": "Overview ruler color for moderate profile samples",
-				"id": "deoptexplorer.profileModerate.overviewRuler"
-			},
-			{
-				"defaults": {
-					"dark": "#EFBA7788",
-					"highContrast": "#EFBA7788",
-					"light": "#EFBA7788"
-				},
-				"description": "Background color for light profile samples",
-				"id": "deoptexplorer.profileLight.background"
-			},
-			{
-				"defaults": {
-					"dark": "#00000000",
-					"highContrast": "#00000000",
-					"light": "#00000000"
-				},
-				"description": "Border color for light profile samples",
-				"id": "deoptexplorer.profileLight.border"
-			},
-			{
-				"defaults": {
-					"dark": "#EFBA7788",
-					"highContrast": "#EFBA7788",
-					"light": "#EFBA7788"
-				},
-				"description": "Overview ruler color for light profile samples",
-				"id": "deoptexplorer.profileLight.overviewRuler"
-			},
-			{
-				"defaults": {
-					"dark": "#F6EBB388",
-					"highContrast": "#F6EBB388",
-					"light": "#F6EBB388"
-				},
-				"description": "Background color for meager profile samples",
-				"id": "deoptexplorer.profileMeager.background"
-			},
-			{
-				"defaults": {
-					"dark": "#00000000",
-					"highContrast": "#00000000",
-					"light": "#00000000"
-				},
-				"description": "Border color for meager profile samples",
-				"id": "deoptexplorer.profileMeager.border"
-			},
-			{
-				"defaults": {
-					"dark": "#F6EBB388",
-					"highContrast": "#F6EBB388",
-					"light": "#F6EBB388"
-				},
-				"description": "Overview ruler color for meager profile samples",
-				"id": "deoptexplorer.profileMeager.overviewRuler"
+		"configuration": {
+			"title": "Deopt Explorer",
+			"properties": {
+				"deoptexplorer.dumpbinPath": {
+					"title": "Path to DUMPBIN.EXE",
+					"description": "The path to DUMPBIN.exe (included in the MSVC tools). If not provided, Deopt Explorer will attempt to search for a Visual Studio installation containing these tools when they are needed. This setting is not used in an untrusted workspace.",
+					"type": "string"
+				},
+				"deoptexplorer.includeNatives": {
+					"title": "Include Native Symbols in profiles",
+					"description": "Whether to attempt include native symbols in a profile when parsing a log file. NOTE: Native symbol support is experimental and results may be inaccurate.",
+					"type": "boolean",
+					"default": false
+				}
 			}
-		],
+		},
 		"commands": [
 			{
+				"command": "deoptexplorer.log.open",
+				"icon": "$(file-add)",
+				"title": "Open V8 Log",
 				"category": "Deopt Explorer",
-				"command": "deoptexplorer.log.open",
-				"enablement": "deoptexplorer.logStatus != 'opening'",
-				"icon": "$(file-add)",
-				"title": "Open V8 Log"
-			},
-			{
-				"category": "Deopt Explorer",
+				"enablement": "deoptexplorer.logStatus != 'opening'"
+			},
+			{
 				"command": "deoptexplorer.log.clearRecent",
-				"title": "Clear recent logs"
-			},
-			{
-				"category": "Deopt Explorer",
+				"title": "Clear recent logs",
+				"category": "Deopt Explorer"
+			},
+			{
 				"command": "deoptexplorer.log.removeRecent",
 				"icon": "$(close)",
-				"title": "Remove recent log file"
-			},
-			{
+				"title": "Remove recent log file",
+				"category": "Deopt Explorer"
+			},
+			{
+				"command": "deoptexplorer.log.reload",
+				"icon": {
+					"light": "resources/light/refresh.svg",
+					"dark": "resources/dark/refresh.svg"
+				},
+				"title": "Reload V8 Log",
 				"category": "Deopt Explorer",
-				"command": "deoptexplorer.log.reload",
-				"enablement": "deoptexplorer.logStatus == 'open'",
-				"icon": {
-					"dark": "resources/dark/refresh.svg",
-					"light": "resources/light/refresh.svg"
-				},
-				"title": "Reload V8 Log"
-			},
-			{
+				"enablement": "deoptexplorer.logStatus == 'open'"
+			},
+			{
+				"command": "deoptexplorer.log.close",
+				"icon": {
+					"light": "resources/light/close-log.svg",
+					"dark": "resources/dark/close-log.svg"
+				},
+				"title": "Close V8 Log",
 				"category": "Deopt Explorer",
-				"command": "deoptexplorer.log.close",
-				"enablement": "deoptexplorer.logStatus == 'open'",
-				"icon": {
-					"dark": "resources/dark/close-log.svg",
-					"light": "resources/light/close-log.svg"
-				},
-				"title": "Close V8 Log"
-			},
-			{
+				"enablement": "deoptexplorer.logStatus == 'open'"
+			},
+			{
+				"command": "deoptexplorer.log.showReport",
+				"icon": {
+					"light": "resources/light/report.svg",
+					"dark": "resources/dark/report.svg"
+				},
+				"title": "Show Report",
 				"category": "Deopt Explorer",
-				"command": "deoptexplorer.log.showReport",
-				"enablement": "deoptexplorer.logStatus == 'open'",
-				"icon": {
-					"dark": "resources/dark/report.svg",
-					"light": "resources/light/report.svg"
-				},
-				"title": "Show Report"
-			},
-			{
+				"enablement": "deoptexplorer.logStatus == 'open'"
+			},
+			{
+				"command": "deoptexplorer.ics.sortByLocation",
+				"title": "Sort by Location",
 				"category": "Deopt Explorer ICs",
-				"command": "deoptexplorer.ics.sortByLocation",
-				"enablement": "deoptexplorer.logStatus == 'open' && deoptexplorer.ics.sort != 'by-location'",
-				"title": "Sort by Location"
-			},
-			{
+				"enablement": "deoptexplorer.logStatus == 'open' && deoptexplorer.ics.sort != 'by-location'"
+			},
+			{
+				"command": "deoptexplorer.ics.sortByState",
+				"title": "Sort by IC State",
 				"category": "Deopt Explorer ICs",
-				"command": "deoptexplorer.ics.sortByState",
-				"enablement": "deoptexplorer.logStatus == 'open' && deoptexplorer.ics.sort != 'by-state'",
-				"title": "Sort by IC State"
-			},
-			{
+				"enablement": "deoptexplorer.logStatus == 'open' && deoptexplorer.ics.sort != 'by-state'"
+			},
+			{
+				"command": "deoptexplorer.ics.showStateMegamorphic",
+				"title": "Show Megamorphic ICs",
 				"category": "Deopt Explorer ICs",
-				"command": "deoptexplorer.ics.showStateMegamorphic",
-				"enablement": "deoptexplorer.logStatus == 'open' && !deoptexplorer.ics.show.state.megamorphic",
-				"title": "Show Megamorphic ICs"
-			},
-			{
+				"enablement": "deoptexplorer.logStatus == 'open' && !deoptexplorer.ics.show.state.megamorphic"
+			},
+			{
+				"command": "deoptexplorer.ics.hideStateMegamorphic",
+				"title": "Hide Megamorphic ICs",
 				"category": "Deopt Explorer ICs",
-				"command": "deoptexplorer.ics.hideStateMegamorphic",
-				"enablement": "deoptexplorer.logStatus == 'open' && deoptexplorer.ics.show.state.megamorphic",
-				"title": "Hide Megamorphic ICs"
-			},
-			{
+				"enablement": "deoptexplorer.logStatus == 'open' && deoptexplorer.ics.show.state.megamorphic"
+			},
+			{
+				"command": "deoptexplorer.ics.showStatePolymorphic",
+				"title": "Show Polymorphic ICs",
 				"category": "Deopt Explorer ICs",
-				"command": "deoptexplorer.ics.showStatePolymorphic",
-				"enablement": "deoptexplorer.logStatus == 'open' && !deoptexplorer.ics.show.state.polymorphic",
-				"title": "Show Polymorphic ICs"
-			},
-			{
+				"enablement": "deoptexplorer.logStatus == 'open' && !deoptexplorer.ics.show.state.polymorphic"
+			},
+			{
+				"command": "deoptexplorer.ics.hideStatePolymorphic",
+				"title": "Hide Polymorphic ICs",
 				"category": "Deopt Explorer ICs",
-				"command": "deoptexplorer.ics.hideStatePolymorphic",
-				"enablement": "deoptexplorer.logStatus == 'open' && deoptexplorer.ics.show.state.polymorphic",
-				"title": "Hide Polymorphic ICs"
-			},
-			{
+				"enablement": "deoptexplorer.logStatus == 'open' && deoptexplorer.ics.show.state.polymorphic"
+			},
+			{
+				"command": "deoptexplorer.ics.showStateMonomorphic",
+				"title": "Show Monomorphic ICs",
 				"category": "Deopt Explorer ICs",
-				"command": "deoptexplorer.ics.showStateMonomorphic",
-				"enablement": "deoptexplorer.logStatus == 'open' && !deoptexplorer.ics.show.state.monomorphic",
-				"title": "Show Monomorphic ICs"
-			},
-			{
+				"enablement": "deoptexplorer.logStatus == 'open' && !deoptexplorer.ics.show.state.monomorphic"
+			},
+			{
+				"command": "deoptexplorer.ics.hideStateMonomorphic",
+				"title": "Hide Monomorphic ICs",
 				"category": "Deopt Explorer ICs",
-				"command": "deoptexplorer.ics.hideStateMonomorphic",
-				"enablement": "deoptexplorer.logStatus == 'open' && deoptexplorer.ics.show.state.monomorphic",
-				"title": "Hide Monomorphic ICs"
-			},
-			{
+				"enablement": "deoptexplorer.logStatus == 'open' && deoptexplorer.ics.show.state.monomorphic"
+			},
+			{
+				"command": "deoptexplorer.ics.showStateOther",
+				"title": "Show Other ICs",
 				"category": "Deopt Explorer ICs",
-				"command": "deoptexplorer.ics.showStateOther",
-				"enablement": "deoptexplorer.logStatus == 'open' && !deoptexplorer.ics.show.state.other",
-				"title": "Show Other ICs"
-			},
-			{
+				"enablement": "deoptexplorer.logStatus == 'open' && !deoptexplorer.ics.show.state.other"
+			},
+			{
+				"command": "deoptexplorer.ics.hideStateOther",
+				"title": "Hide Other ICs",
 				"category": "Deopt Explorer ICs",
-				"command": "deoptexplorer.ics.hideStateOther",
-				"enablement": "deoptexplorer.logStatus == 'open' && deoptexplorer.ics.show.state.other",
-				"title": "Hide Other ICs"
-			},
-			{
+				"enablement": "deoptexplorer.logStatus == 'open' && deoptexplorer.ics.show.state.other"
+			},
+			{
+				"command": "deoptexplorer.deopts.sortByLocation",
+				"title": "Sort by Location",
 				"category": "Deopt Explorer Deopts",
-				"command": "deoptexplorer.deopts.sortByLocation",
-				"enablement": "deoptexplorer.logStatus == 'open' && deoptexplorer.deopts.sort != 'by-location'",
-				"title": "Sort by Location"
-			},
-			{
+				"enablement": "deoptexplorer.logStatus == 'open' && deoptexplorer.deopts.sort != 'by-location'"
+			},
+			{
+				"command": "deoptexplorer.deopts.sortByKind",
+				"title": "Sort by Kind",
 				"category": "Deopt Explorer Deopts",
-				"command": "deoptexplorer.deopts.sortByKind",
-				"enablement": "deoptexplorer.logStatus == 'open' && deoptexplorer.deopts.sort != 'by-kind'",
-				"title": "Sort by Kind"
-			},
-			{
+				"enablement": "deoptexplorer.logStatus == 'open' && deoptexplorer.deopts.sort != 'by-kind'"
+			},
+			{
+				"command": "deoptexplorer.deopts.sortByCount",
+				"title": "Sort by Count",
 				"category": "Deopt Explorer Deopts",
-				"command": "deoptexplorer.deopts.sortByCount",
-				"enablement": "deoptexplorer.logStatus == 'open' && deoptexplorer.deopts.sort != 'by-count'",
-				"title": "Sort by Count"
-			},
-			{
+				"enablement": "deoptexplorer.logStatus == 'open' && deoptexplorer.deopts.sort != 'by-count'"
+			},
+			{
+				"command": "deoptexplorer.deopts.groupByFile",
+				"title": "Group by File",
 				"category": "Deopt Explorer Deopts",
-				"command": "deoptexplorer.deopts.groupByFile",
-				"enablement": "false && deoptexplorer.logStatus == 'open' && !deoptexplorer.deopts.groupByFile",
-				"title": "Group by File"
-			},
-			{
+				"enablement": "false && deoptexplorer.logStatus == 'open' && !deoptexplorer.deopts.groupByFile"
+			},
+			{
+				"command": "deoptexplorer.deopts.groupByFunction",
+				"title": "Group by Function",
 				"category": "Deopt Explorer Deopts",
-				"command": "deoptexplorer.deopts.groupByFunction",
-				"enablement": "false && deoptexplorer.logStatus == 'open' && !deoptexplorer.deopts.groupByFunction",
-				"title": "Group by Function"
-			},
-			{
+				"enablement": "false && deoptexplorer.logStatus == 'open' && !deoptexplorer.deopts.groupByFunction"
+			},
+			{
+				"command": "deoptexplorer.deopts.groupByKind",
+				"title": "Group by Kind",
 				"category": "Deopt Explorer Deopts",
-				"command": "deoptexplorer.deopts.groupByKind",
-				"enablement": "false && deoptexplorer.logStatus == 'open' && !deoptexplorer.deopts.groupByKind",
-				"title": "Group by Kind"
-			},
-			{
+				"enablement": "false && deoptexplorer.logStatus == 'open' && !deoptexplorer.deopts.groupByKind"
+			},
+			{
+				"command": "deoptexplorer.deopts.ungroupByFile",
+				"title": "Ungroup by File",
 				"category": "Deopt Explorer Deopts",
-				"command": "deoptexplorer.deopts.ungroupByFile",
-				"enablement": "false && deoptexplorer.logStatus == 'open' && deoptexplorer.deopts.groupByFile",
-				"title": "Ungroup by File"
-			},
-			{
+				"enablement": "false && deoptexplorer.logStatus == 'open' && deoptexplorer.deopts.groupByFile"
+			},
+			{
+				"command": "deoptexplorer.deopts.ungroupByFunction",
+				"title": "Ungroup by Function",
 				"category": "Deopt Explorer Deopts",
-				"command": "deoptexplorer.deopts.ungroupByFunction",
-				"enablement": "false && deoptexplorer.logStatus == 'open' && deoptexplorer.deopts.groupByFunction",
-				"title": "Ungroup by Function"
-			},
-			{
+				"enablement": "false && deoptexplorer.logStatus == 'open' && deoptexplorer.deopts.groupByFunction"
+			},
+			{
+				"command": "deoptexplorer.deopts.ungroupByKind",
+				"title": "Ungroup by Kind",
 				"category": "Deopt Explorer Deopts",
-				"command": "deoptexplorer.deopts.ungroupByKind",
-				"enablement": "false && deoptexplorer.logStatus == 'open' && deoptexplorer.deopts.groupByKind",
-				"title": "Ungroup by Kind"
-			},
-			{
+				"enablement": "false && deoptexplorer.logStatus == 'open' && deoptexplorer.deopts.groupByKind"
+			},
+			{
+				"command": "deoptexplorer.maps.sortByName",
+				"icon": {
+					"light": "resources/light/filter.svg",
+					"dark": "resources/dark/filter.svg"
+				},
+				"title": "Sort by Name",
 				"category": "Deopt Explorer Maps",
-				"command": "deoptexplorer.maps.sortByName",
-				"enablement": "deoptexplorer.logStatus == 'open'",
-				"icon": {
-					"dark": "resources/dark/filter.svg",
-					"light": "resources/light/filter.svg"
-				},
-				"title": "Sort by Name"
-			},
-			{
+				"enablement": "deoptexplorer.logStatus == 'open'"
+			},
+			{
+				"command": "deoptexplorer.maps.sortByCount",
+				"icon": {
+					"light": "resources/light/no-filter.svg",
+					"dark": "resources/dark/no-filter.svg"
+				},
+				"title": "Sort by Count",
 				"category": "Deopt Explorer Maps",
-				"command": "deoptexplorer.maps.sortByCount",
-				"enablement": "deoptexplorer.logStatus == 'open'",
-				"icon": {
-					"dark": "resources/dark/no-filter.svg",
-					"light": "resources/light/no-filter.svg"
-				},
-				"title": "Sort by Count"
-			},
-			{
+				"enablement": "deoptexplorer.logStatus == 'open'"
+			},
+			{
+				"command": "deoptexplorer.maps.showUnreferenced",
+				"icon": {
+					"light": "resources/light/maps-show-referenced.svg",
+					"dark": "resources/dark/maps-show-referenced.svg"
+				},
+				"title": "Show Maps not Referenced by ICs",
 				"category": "Deopt Explorer Maps",
-				"command": "deoptexplorer.maps.showUnreferenced",
-				"enablement": "deoptexplorer.logStatus == 'open' && !deoptexplorer.maps.showUnreferenced",
-				"icon": {
-					"dark": "resources/dark/maps-show-referenced.svg",
-					"light": "resources/light/maps-show-referenced.svg"
-				},
-				"title": "Show Maps not Referenced by ICs"
-			},
-			{
+				"enablement": "deoptexplorer.logStatus == 'open' && !deoptexplorer.maps.showUnreferenced"
+			},
+			{
+				"command": "deoptexplorer.maps.hideUnreferenced",
+				"icon": {
+					"light": "resources/light/maps-show-all.svg",
+					"dark": "resources/dark/maps-show-all.svg"
+				},
+				"title": "Hide Maps not Referenced by ICs",
 				"category": "Deopt Explorer Maps",
-				"command": "deoptexplorer.maps.hideUnreferenced",
-				"enablement": "deoptexplorer.logStatus == 'open' && deoptexplorer.maps.showUnreferenced",
-				"icon": {
-					"dark": "resources/dark/maps-show-all.svg",
-					"light": "resources/light/maps-show-all.svg"
-				},
-				"title": "Hide Maps not Referenced by ICs"
-			},
-			{
+				"enablement": "deoptexplorer.logStatus == 'open' && deoptexplorer.maps.showUnreferenced"
+			},
+			{
+				"command": "deoptexplorer.maps.groupByFile",
+				"title": "Group by File",
 				"category": "Deopt Explorer Maps",
-				"command": "deoptexplorer.maps.groupByFile",
-				"enablement": "deoptexplorer.logStatus == 'open' && !deoptexplorer.maps.groupByFile",
-				"title": "Group by File"
-			},
-			{
+				"enablement": "deoptexplorer.logStatus == 'open' && !deoptexplorer.maps.groupByFile"
+			},
+			{
+				"command": "deoptexplorer.maps.groupByFunction",
+				"title": "Group by Function",
 				"category": "Deopt Explorer Maps",
-				"command": "deoptexplorer.maps.groupByFunction",
-				"enablement": "deoptexplorer.logStatus == 'open' && !deoptexplorer.maps.groupByFunction",
-				"title": "Group by Function"
-			},
-			{
+				"enablement": "deoptexplorer.logStatus == 'open' && !deoptexplorer.maps.groupByFunction"
+			},
+			{
+				"command": "deoptexplorer.maps.ungroupByFile",
+				"title": "Ungroup by File",
 				"category": "Deopt Explorer Maps",
-				"command": "deoptexplorer.maps.ungroupByFile",
-				"enablement": "deoptexplorer.logStatus == 'open' && deoptexplorer.maps.groupByFile",
-				"title": "Ungroup by File"
-			},
-			{
+				"enablement": "deoptexplorer.logStatus == 'open' && deoptexplorer.maps.groupByFile"
+			},
+			{
+				"command": "deoptexplorer.maps.ungroupByFunction",
+				"title": "Ungroup by Function",
 				"category": "Deopt Explorer Maps",
-				"command": "deoptexplorer.maps.ungroupByFunction",
-				"enablement": "deoptexplorer.logStatus == 'open' && deoptexplorer.maps.groupByFunction",
-				"title": "Ungroup by Function"
-			},
-			{
+				"enablement": "deoptexplorer.logStatus == 'open' && deoptexplorer.maps.groupByFunction"
+			},
+			{
+				"command": "deoptexplorer.maps.showNonUserCode",
+				"title": "Show Maps for Built-ins",
 				"category": "Deopt Explorer Maps",
-				"command": "deoptexplorer.maps.showNonUserCode",
-				"enablement": "deoptexplorer.logStatus == 'open' && !deoptexplorer.maps.showNonUserCode",
-				"title": "Show Maps for Built-ins"
-			},
-			{
+				"enablement": "deoptexplorer.logStatus == 'open' && !deoptexplorer.maps.showNonUserCode"
+			},
+			{
+				"command": "deoptexplorer.maps.hideNonUserCode",
+				"title": "Hide Maps for Built-ins",
 				"category": "Deopt Explorer Maps",
-				"command": "deoptexplorer.maps.hideNonUserCode",
-				"enablement": "deoptexplorer.logStatus == 'open' && deoptexplorer.maps.showNonUserCode",
-				"title": "Hide Maps for Built-ins"
-			},
-			{
+				"enablement": "deoptexplorer.logStatus == 'open' && deoptexplorer.maps.showNonUserCode"
+			},
+			{
+				"command": "deoptexplorer.maps.showTransitions",
+				"title": "Show Maps for Intermediate Transitions",
 				"category": "Deopt Explorer Maps",
-				"command": "deoptexplorer.maps.showTransitions",
-				"enablement": "deoptexplorer.logStatus == 'open' && !deoptexplorer.maps.showTransitions",
-				"title": "Show Maps for Intermediate Transitions"
-			},
-			{
+				"enablement": "deoptexplorer.logStatus == 'open' && !deoptexplorer.maps.showTransitions"
+			},
+			{
+				"command": "deoptexplorer.maps.hideTransitions",
+				"title": "Hide Maps for Intermediate Transitions",
 				"category": "Deopt Explorer Maps",
-				"command": "deoptexplorer.maps.hideTransitions",
-				"enablement": "deoptexplorer.logStatus == 'open' && deoptexplorer.maps.showTransitions",
-				"title": "Hide Maps for Intermediate Transitions"
-			},
-			{
+				"enablement": "deoptexplorer.logStatus == 'open' && deoptexplorer.maps.showTransitions"
+			},
+			{
+				"command": "deoptexplorer.profile.exportProfile",
+				"title": "Export CPU Profile...",
 				"category": "Deopt Explorer",
-				"command": "deoptexplorer.profile.exportProfile",
-				"enablement": "deoptexplorer.logStatus == 'open'",
-				"title": "Export CPU Profile..."
-			},
-			{
+				"enablement": "deoptexplorer.logStatus == 'open'"
+			},
+			{
+				"command": "deoptexplorer.profile.sortBySelfTime",
+				"title": "Sort by Self-Time",
 				"category": "Deopt Explorer Profile",
-				"command": "deoptexplorer.profile.sortBySelfTime",
-				"enablement": "deoptexplorer.logStatus == 'open' && deoptexplorer.sortProfile != 'by-self-time'",
-				"title": "Sort by Self-Time"
-			},
-			{
+				"enablement": "deoptexplorer.logStatus == 'open' && deoptexplorer.sortProfile != 'by-self-time'"
+			},
+			{
+				"command": "deoptexplorer.profile.sortByTotalTime",
+				"title": "Sort by Total-Time",
 				"category": "Deopt Explorer Profile",
-				"command": "deoptexplorer.profile.sortByTotalTime",
-				"enablement": "deoptexplorer.logStatus == 'open' && deoptexplorer.sortProfile != 'by-total-time'",
-				"title": "Sort by Total-Time"
-			},
-			{
+				"enablement": "deoptexplorer.logStatus == 'open' && deoptexplorer.sortProfile != 'by-total-time'"
+			},
+			{
+				"command": "deoptexplorer.profile.sortByName",
+				"title": "Sort by Name",
 				"category": "Deopt Explorer Profile",
-				"command": "deoptexplorer.profile.sortByName",
-				"enablement": "deoptexplorer.logStatus == 'open' && deoptexplorer.sortProfile != 'by-name'",
-				"title": "Sort by Name"
-			},
-			{
+				"enablement": "deoptexplorer.logStatus == 'open' && deoptexplorer.sortProfile != 'by-name'"
+			},
+			{
+				"command": "deoptexplorer.profile.showCallTree",
+				"icon": {
+					"light": "resources/light/call-tree.svg",
+					"dark": "resources/dark/call-tree.svg"
+				},
+				"title": "View as Call Tree",
 				"category": "Deopt Explorer Profile",
-				"command": "deoptexplorer.profile.showCallTree",
-				"enablement": "deoptexplorer.logStatus == 'open' && deoptexplorer.showProfile != 'call-tree'",
-				"icon": {
-					"dark": "resources/dark/call-tree.svg",
-					"light": "resources/light/call-tree.svg"
-				},
-				"title": "View as Call Tree"
-			},
-			{
+				"enablement": "deoptexplorer.logStatus == 'open' && deoptexplorer.showProfile != 'call-tree'"
+			},
+			{
+				"command": "deoptexplorer.profile.showBottomUp",
+				"title": "View as Bottom-Up",
+				"icon": {
+					"light": "resources/light/bottom-up.svg",
+					"dark": "resources/dark/bottom-up.svg"
+				},
 				"category": "Deopt Explorer Profile",
-				"command": "deoptexplorer.profile.showBottomUp",
-				"enablement": "deoptexplorer.logStatus == 'open' && deoptexplorer.showProfile != 'bottom-up'",
-				"icon": {
-					"dark": "resources/dark/bottom-up.svg",
-					"light": "resources/light/bottom-up.svg"
-				},
-				"title": "View as Bottom-Up"
-			},
-			{
+				"enablement": "deoptexplorer.logStatus == 'open' && deoptexplorer.showProfile != 'bottom-up'"
+			},
+			{
+				"command": "deoptexplorer.profile.showFlat",
+				"title": "View as List",
+				"icon": "$(list-flat)",
 				"category": "Deopt Explorer Profile",
-				"command": "deoptexplorer.profile.showFlat",
-				"enablement": "deoptexplorer.logStatus == 'open' && deoptexplorer.showProfile != 'flat'",
-				"icon": "$(list-flat)",
-				"title": "View as List"
-			},
-			{
+				"enablement": "deoptexplorer.logStatus == 'open' && deoptexplorer.showProfile != 'flat'"
+			},
+			{
+				"command": "deoptexplorer.profile.enableJustMyCode",
+				"icon": {
+					"light": "resources/light/maps-show-all.svg",
+					"dark": "resources/dark/maps-show-all.svg"
+				},
+				"title": "Enable 'Just My Code'",
 				"category": "Deopt Explorer Profile",
-				"command": "deoptexplorer.profile.enableJustMyCode",
-				"enablement": "deoptexplorer.logStatus == 'open' && !deoptexplorer.showProfileJustMyCode",
-				"icon": {
-					"dark": "resources/dark/maps-show-all.svg",
-					"light": "resources/light/maps-show-all.svg"
-				},
-				"title": "Enable 'Just My Code'"
-			},
-			{
+				"enablement": "deoptexplorer.logStatus == 'open' && !deoptexplorer.showProfileJustMyCode"
+			},
+			{
+				"command": "deoptexplorer.profile.disableJustMyCode",
+				"icon": {
+					"light": "resources/light/maps-show-referenced.svg",
+					"dark": "resources/dark/maps-show-referenced.svg"
+				},
+				"title": "Disable 'Just My Code'",
 				"category": "Deopt Explorer Profile",
-				"command": "deoptexplorer.profile.disableJustMyCode",
-				"enablement": "deoptexplorer.logStatus == 'open' && deoptexplorer.showProfileJustMyCode",
-				"icon": {
-					"dark": "resources/dark/maps-show-referenced.svg",
-					"light": "resources/light/maps-show-referenced.svg"
-				},
-				"title": "Disable 'Just My Code'"
-			},
-			{
+				"enablement": "deoptexplorer.logStatus == 'open' && deoptexplorer.showProfileJustMyCode"
+			},
+			{
+				"command": "deoptexplorer.profile.showNativeCode",
+				"icon": {
+					"light": "resources/light/maps-show-all.svg",
+					"dark": "resources/dark/maps-show-all.svg"
+				},
+				"title": "Show Native Code Stack Frames",
 				"category": "Deopt Explorer Profile",
-				"command": "deoptexplorer.profile.showNativeCode",
-				"enablement": "deoptexplorer.logStatus == 'open' && !deoptexplorer.showNativeCodeProfileNodes && !deoptexplorer.showProfileJustMyCode",
-				"icon": {
-					"dark": "resources/dark/maps-show-all.svg",
-					"light": "resources/light/maps-show-all.svg"
-				},
-				"title": "Show Native Code Stack Frames"
-			},
-			{
+				"enablement": "deoptexplorer.logStatus == 'open' && !deoptexplorer.showNativeCodeProfileNodes && !deoptexplorer.showProfileJustMyCode"
+			},
+			{
+				"command": "deoptexplorer.profile.hideNativeCode",
+				"icon": {
+					"light": "resources/light/maps-show-referenced.svg",
+					"dark": "resources/dark/maps-show-referenced.svg"
+				},
+				"title": "Hide Native Code Stack Frames",
 				"category": "Deopt Explorer Profile",
-				"command": "deoptexplorer.profile.hideNativeCode",
-				"enablement": "deoptexplorer.logStatus == 'open' && deoptexplorer.showNativeCodeProfileNodes && !deoptexplorer.showProfileJustMyCode",
-				"icon": {
-					"dark": "resources/dark/maps-show-referenced.svg",
-					"light": "resources/light/maps-show-referenced.svg"
-				},
-				"title": "Hide Native Code Stack Frames"
-			},
-			{
+				"enablement": "deoptexplorer.logStatus == 'open' && deoptexplorer.showNativeCodeProfileNodes && !deoptexplorer.showProfileJustMyCode"
+			},
+			{
+				"command": "deoptexplorer.profile.showNodeJs",
+				"icon": {
+					"light": "resources/light/maps-show-all.svg",
+					"dark": "resources/dark/maps-show-all.svg"
+				},
+				"title": "Show NodeJS Stack Frames",
 				"category": "Deopt Explorer Profile",
-				"command": "deoptexplorer.profile.showNodeJs",
-				"enablement": "deoptexplorer.logStatus == 'open' && !deoptexplorer.showNodeJsProfileNodes && !deoptexplorer.showProfileJustMyCode",
-				"icon": {
-					"dark": "resources/dark/maps-show-all.svg",
-					"light": "resources/light/maps-show-all.svg"
-				},
-				"title": "Show NodeJS Stack Frames"
-			},
-			{
+				"enablement": "deoptexplorer.logStatus == 'open' && !deoptexplorer.showNodeJsProfileNodes && !deoptexplorer.showProfileJustMyCode"
+			},
+			{
+				"command": "deoptexplorer.profile.hideNodeJs",
+				"icon": {
+					"light": "resources/light/maps-show-referenced.svg",
+					"dark": "resources/dark/maps-show-referenced.svg"
+				},
+				"title": "Hide NodeJS Stack Frames",
 				"category": "Deopt Explorer Profile",
-				"command": "deoptexplorer.profile.hideNodeJs",
-				"enablement": "deoptexplorer.logStatus == 'open' && deoptexplorer.showNodeJsProfileNodes && !deoptexplorer.showProfileJustMyCode",
-				"icon": {
-					"dark": "resources/dark/maps-show-referenced.svg",
-					"light": "resources/light/maps-show-referenced.svg"
-				},
-				"title": "Hide NodeJS Stack Frames"
-			},
-			{
+				"enablement": "deoptexplorer.logStatus == 'open' && deoptexplorer.showNodeJsProfileNodes && !deoptexplorer.showProfileJustMyCode"
+			},
+			{
+				"command": "deoptexplorer.profile.showNodeModules",
+				"icon": {
+					"light": "resources/light/maps-show-all.svg",
+					"dark": "resources/dark/maps-show-all.svg"
+				},
+				"title": "Show 'node_modules' Stack Frames",
 				"category": "Deopt Explorer Profile",
-				"command": "deoptexplorer.profile.showNodeModules",
-				"enablement": "deoptexplorer.logStatus == 'open' && !deoptexplorer.showNodeModulesProfileNodes && !deoptexplorer.showProfileJustMyCode",
-				"icon": {
-					"dark": "resources/dark/maps-show-all.svg",
-					"light": "resources/light/maps-show-all.svg"
-				},
-				"title": "Show 'node_modules' Stack Frames"
-			},
-			{
+				"enablement": "deoptexplorer.logStatus == 'open' && !deoptexplorer.showNodeModulesProfileNodes && !deoptexplorer.showProfileJustMyCode"
+			},
+			{
+				"command": "deoptexplorer.profile.hideNodeModules",
+				"icon": {
+					"light": "resources/light/maps-show-referenced.svg",
+					"dark": "resources/dark/maps-show-referenced.svg"
+				},
+				"title": "Hide 'node_modules' Stack Frames",
 				"category": "Deopt Explorer Profile",
-				"command": "deoptexplorer.profile.hideNodeModules",
-				"enablement": "deoptexplorer.logStatus == 'open' && deoptexplorer.showNodeModulesProfileNodes && !deoptexplorer.showProfileJustMyCode",
-				"icon": {
-					"dark": "resources/dark/maps-show-referenced.svg",
-					"light": "resources/light/maps-show-referenced.svg"
-				},
-				"title": "Hide 'node_modules' Stack Frames"
-			},
-			{
+				"enablement": "deoptexplorer.logStatus == 'open' && deoptexplorer.showNodeModulesProfileNodes && !deoptexplorer.showProfileJustMyCode"
+			},
+			{
+				"command": "deoptexplorer.profile.showLineTickDecorationsForNode",
+				"title": "Show Line Tick Decorations",
+				"icon": "$(note)",
 				"category": "Deopt Explorer Profile",
-				"command": "deoptexplorer.profile.showLineTickDecorationsForNode",
-				"enablement": "deoptexplorer.logStatus == 'open'",
-				"icon": "$(note)",
-				"title": "Show Line Tick Decorations"
-			},
-			{
+				"enablement": "deoptexplorer.logStatus == 'open'"
+			},
+			{
+				"command": "deoptexplorer.profile.hideLineTicks",
+				"icon": "$(close)",
+				"title": "Close Line Ticks",
 				"category": "Deopt Explorer Profile",
-				"command": "deoptexplorer.profile.hideLineTicks",
-				"enablement": "deoptexplorer.logStatus == 'open' && deoptexplorer.showLineTicks",
-				"icon": "$(close)",
-				"title": "Close Line Ticks"
-			},
-			{
+				"enablement": "deoptexplorer.logStatus == 'open' && deoptexplorer.showLineTicks"
+			},
+			{
+				"command": "deoptexplorer.decorations.showDeopts",
+				"title": "Show Deoptimization Decorations",
+				"icon": "$(eye-closed)",
 				"category": "Deopt Explorer",
-				"command": "deoptexplorer.decorations.showDeopts",
-				"enablement": "deoptexplorer.logStatus == 'open' && !deoptexplorer.decorations.showDeopts",
+				"enablement": "deoptexplorer.logStatus == 'open' && !deoptexplorer.decorations.showDeopts"
+			},
+			{
+				"command": "deoptexplorer.decorations.hideDeopts",
+				"title": "Hide Deoptimization Decorations",
+				"icon": "$(eye)",
+				"category": "Deopt Explorer",
+				"enablement": "deoptexplorer.logStatus == 'open' && deoptexplorer.decorations.showDeopts"
+			},
+			{
+				"command": "deoptexplorer.decorations.showICs",
+				"title": "Show IC Decorations",
 				"icon": "$(eye-closed)",
-				"title": "Show Deoptimization Decorations"
-			},
-			{
 				"category": "Deopt Explorer",
-				"command": "deoptexplorer.decorations.hideDeopts",
-				"enablement": "deoptexplorer.logStatus == 'open' && deoptexplorer.decorations.showDeopts",
+				"enablement": "deoptexplorer.logStatus == 'open' && !deoptexplorer.decorations.showICs"
+			},
+			{
+				"command": "deoptexplorer.decorations.hideICs",
+				"title": "Hide IC Decorations",
 				"icon": "$(eye)",
-				"title": "Hide Deoptimization Decorations"
-			},
-			{
 				"category": "Deopt Explorer",
-				"command": "deoptexplorer.decorations.showICs",
-				"enablement": "deoptexplorer.logStatus == 'open' && !deoptexplorer.decorations.showICs",
+				"enablement": "deoptexplorer.logStatus == 'open' && deoptexplorer.decorations.showICs"
+			},
+			{
+				"command": "deoptexplorer.decorations.showFunctionStates",
+				"title": "Show Function State Decorations",
 				"icon": "$(eye-closed)",
-				"title": "Show IC Decorations"
-			},
-			{
 				"category": "Deopt Explorer",
-				"command": "deoptexplorer.decorations.hideICs",
-				"enablement": "deoptexplorer.logStatus == 'open' && deoptexplorer.decorations.showICs",
+				"enablement": "deoptexplorer.logStatus == 'open' && !deoptexplorer.decorations.showFunctionState"
+			},
+			{
+				"command": "deoptexplorer.decorations.hideFunctionStates",
+				"title": "Hide Function State Decorations",
 				"icon": "$(eye)",
-				"title": "Hide IC Decorations"
-			},
-			{
 				"category": "Deopt Explorer",
-				"command": "deoptexplorer.decorations.showFunctionStates",
-				"enablement": "deoptexplorer.logStatus == 'open' && !deoptexplorer.decorations.showFunctionState",
+				"enablement": "deoptexplorer.logStatus == 'open' && deoptexplorer.decorations.showFunctionState"
+			},
+			{
+				"command": "deoptexplorer.decorations.showProfiler",
+				"title": "Show Profiler Samples",
+				"icon": "$(eye)",
+				"category": "Deopt Explorer",
+				"enablement": "deoptexplorer.logStatus == 'open' && !deoptexplorer.decorations.showProfiler && false"
+			},
+			{
+				"command": "deoptexplorer.decorations.hideProfiler",
+				"title": "Hide Profiler Samples",
 				"icon": "$(eye-closed)",
-				"title": "Show Function State Decorations"
-			},
-			{
 				"category": "Deopt Explorer",
-				"command": "deoptexplorer.decorations.hideFunctionStates",
-				"enablement": "deoptexplorer.logStatus == 'open' && deoptexplorer.decorations.showFunctionState",
+				"enablement": "deoptexplorer.logStatus == 'open' && deoptexplorer.decorations.showProfiler && false"
+			},
+			{
+				"command": "deoptexplorer.decorations.showLineTicks",
+				"title": "Show Line Tick Decorations",
 				"icon": "$(eye)",
-				"title": "Hide Function State Decorations"
-			},
-			{
 				"category": "Deopt Explorer",
-				"command": "deoptexplorer.decorations.showProfiler",
-				"enablement": "deoptexplorer.logStatus == 'open' && !deoptexplorer.decorations.showProfiler && false",
-				"icon": "$(eye)",
-				"title": "Show Profiler Samples"
-			},
-			{
+				"enablement": "deoptexplorer.logStatus == 'open' && !deoptexplorer.decorations.showLineTicks"
+			},
+			{
+				"command": "deoptexplorer.decorations.hideLineTicks",
+				"title": "Hide Line Tick Decorations",
+				"icon": "$(eye-closed)",
 				"category": "Deopt Explorer",
-				"command": "deoptexplorer.decorations.hideProfiler",
-				"enablement": "deoptexplorer.logStatus == 'open' && deoptexplorer.decorations.showProfiler && false",
+				"enablement": "deoptexplorer.logStatus == 'open' && deoptexplorer.decorations.showLineTicks"
+			},
+			{
+				"command": "deoptexplorer.decorations.hideAll",
+				"title": "Hide Decorations",
 				"icon": "$(eye-closed)",
-				"title": "Hide Profiler Samples"
-			},
-			{
 				"category": "Deopt Explorer",
-				"command": "deoptexplorer.decorations.showLineTicks",
-				"enablement": "deoptexplorer.logStatus == 'open' && !deoptexplorer.decorations.showLineTicks",
-				"icon": "$(eye)",
-				"title": "Show Line Tick Decorations"
-			},
-			{
-				"category": "Deopt Explorer",
-				"command": "deoptexplorer.decorations.hideLineTicks",
-				"enablement": "deoptexplorer.logStatus == 'open' && deoptexplorer.decorations.showLineTicks",
-				"icon": "$(eye-closed)",
-				"title": "Hide Line Tick Decorations"
-			},
-			{
-				"category": "Deopt Explorer",
-				"command": "deoptexplorer.decorations.hideAll",
-				"enablement": "deoptexplorer.logStatus == 'open' && (deoptexplorer.decorations.showDeoptsAndIcs || deoptexplorer.decorations.showProfiler || deoptexplorer.decorations.showLineTicks)",
-				"icon": "$(eye-closed)",
-				"title": "Hide Decorations"
-			}
-		],
-		"configuration": {
-			"properties": {
-				"deoptexplorer.dumpbinPath": {
-					"description": "The path to DUMPBIN.exe (included in the MSVC tools). If not provided, Deopt Explorer will attempt to search for a Visual Studio installation containing these tools when they are needed. This setting is not used in an untrusted workspace.",
-					"title": "Path to DUMPBIN.EXE",
-					"type": "string"
-				},
-				"deoptexplorer.includeNatives": {
-					"default": false,
-					"description": "Whether to attempt include native symbols in a profile when parsing a log file. NOTE: Native symbol support is experimental and results may be inaccurate.",
-					"title": "Include Native Symbols in profiles",
-					"type": "boolean"
-				}
-			},
-			"title": "Deopt Explorer"
-		},
-		"grammars": [
-			{
-				"language": "deoptexplorer-v8-map",
-				"path": "./dist/v8-map.tmLanguage",
-				"scopeName": "source.v8-map"
-			}
-		],
-		"languages": [
-			{
-				"aliases": [
-					"V8 Map"
-				],
-				"extensions": [
-					".v8-map"
-				],
-				"id": "deoptexplorer-v8-map"
+				"enablement": "deoptexplorer.logStatus == 'open' && (deoptexplorer.decorations.showDeoptsAndIcs || deoptexplorer.decorations.showProfiler || deoptexplorer.decorations.showLineTicks)"
 			}
 		],
 		"menus": {
+			"view/title": [
+				{
+					"command": "deoptexplorer.log.showReport",
+					"when": "view == deoptexplorer.logOverviewView",
+					"group": "navigation@1"
+				},
+				{
+					"command": "deoptexplorer.log.reload",
+					"when": "view == deoptexplorer.logOverviewView",
+					"group": "navigation@2"
+				},
+				{
+					"command": "deoptexplorer.log.close",
+					"when": "view == deoptexplorer.logOverviewView",
+					"group": "navigation@3"
+				},
+				{
+					"command": "deoptexplorer.log.open",
+					"when": "view == deoptexplorer.logOverviewView",
+					"group": "navigation@4"
+				},
+				{
+					"command": "deoptexplorer.decorations.showDeopts",
+					"when": "view == deoptexplorer.files && !deoptexplorer.decorations.showDeopts",
+					"group": "View@0"
+				},
+				{
+					"command": "deoptexplorer.decorations.hideDeopts",
+					"when": "view == deoptexplorer.files && deoptexplorer.decorations.showDeopts",
+					"group": "View@0"
+				},
+				{
+					"command": "deoptexplorer.decorations.showICs",
+					"when": "view == deoptexplorer.files && !deoptexplorer.decorations.showICs",
+					"group": "View@1"
+				},
+				{
+					"command": "deoptexplorer.decorations.hideICs",
+					"when": "view == deoptexplorer.files && deoptexplorer.decorations.showICs",
+					"group": "View@1"
+				},
+				{
+					"command": "deoptexplorer.decorations.showFunctionStates",
+					"when": "view == deoptexplorer.files && !deoptexplorer.decorations.showFunctionState",
+					"group": "View@2"
+				},
+				{
+					"command": "deoptexplorer.decorations.hideFunctionStates",
+					"when": "view == deoptexplorer.files && deoptexplorer.decorations.showFunctionState",
+					"group": "View@2"
+				},
+				{
+					"command": "deoptexplorer.decorations.showICs",
+					"when": "view == deoptexplorer.ics && !deoptexplorer.decorations.showICs",
+					"group": "View@0"
+				},
+				{
+					"command": "deoptexplorer.decorations.hideICs",
+					"when": "view == deoptexplorer.ics && deoptexplorer.decorations.showICs",
+					"group": "View@0"
+				},
+				{
+					"command": "deoptexplorer.ics.showStateMegamorphic",
+					"when": "view == deoptexplorer.ics && !deoptexplorer.ics.show.state.megamorphic",
+					"group": "Filter@0"
+				},
+				{
+					"command": "deoptexplorer.ics.hideStateMegamorphic",
+					"when": "view == deoptexplorer.ics && deoptexplorer.ics.show.state.megamorphic",
+					"group": "Filter@0"
+				},
+				{
+					"command": "deoptexplorer.ics.showStatePolymorphic",
+					"when": "view == deoptexplorer.ics && !deoptexplorer.ics.show.state.polymorphic",
+					"group": "Filter@1"
+				},
+				{
+					"command": "deoptexplorer.ics.hideStatePolymorphic",
+					"when": "view == deoptexplorer.ics && deoptexplorer.ics.show.state.polymorphic",
+					"group": "Filter@1"
+				},
+				{
+					"command": "deoptexplorer.ics.showStateMonomorphic",
+					"when": "view == deoptexplorer.ics && !deoptexplorer.ics.show.state.monomorphic",
+					"group": "Filter@2"
+				},
+				{
+					"command": "deoptexplorer.ics.hideStateMonomorphic",
+					"when": "view == deoptexplorer.ics && deoptexplorer.ics.show.state.monomorphic",
+					"group": "Filter@2"
+				},
+				{
+					"command": "deoptexplorer.ics.showStateOther",
+					"when": "view == deoptexplorer.ics && !deoptexplorer.ics.show.state.other",
+					"group": "Filter@3"
+				},
+				{
+					"command": "deoptexplorer.ics.hideStateOther",
+					"when": "view == deoptexplorer.ics && deoptexplorer.ics.show.state.other",
+					"group": "Filter@4"
+				},
+				{
+					"command": "deoptexplorer.ics.sortByLocation",
+					"when": "view == deoptexplorer.ics",
+					"group": "Sort@0"
+				},
+				{
+					"command": "deoptexplorer.ics.sortByState",
+					"when": "view == deoptexplorer.ics",
+					"group": "Sort@1"
+				},
+				{
+					"command": "deoptexplorer.decorations.showDeopts",
+					"when": "view == deoptexplorer.deopts && !deoptexplorer.decorations.showDeopts",
+					"group": "View@0"
+				},
+				{
+					"command": "deoptexplorer.decorations.hideDeopts",
+					"when": "view == deoptexplorer.deopts && deoptexplorer.decorations.showDeopts",
+					"group": "View@0"
+				},
+				{
+					"command": "deoptexplorer.deopts.groupByFile",
+					"when": "false && view == deoptexplorer.deopts && !deoptexplorer.deopts.groupByFile",
+					"group": "Group@0"
+				},
+				{
+					"command": "deoptexplorer.deopts.ungroupByFile",
+					"when": "false && view == deoptexplorer.deopts && deoptexplorer.deopts.groupByFile",
+					"group": "Group@0"
+				},
+				{
+					"command": "deoptexplorer.deopts.groupByFunction",
+					"when": "false && view == deoptexplorer.deopts && !deoptexplorer.deopts.groupByFunction",
+					"group": "Group@1"
+				},
+				{
+					"command": "deoptexplorer.deopts.ungroupByFunction",
+					"when": "false && view == deoptexplorer.deopts && deoptexplorer.deopts.groupByFunction",
+					"group": "Group@1"
+				},
+				{
+					"command": "deoptexplorer.deopts.groupByKind",
+					"when": "false && view == deoptexplorer.deopts && !deoptexplorer.deopts.groupByKind",
+					"group": "Group@2"
+				},
+				{
+					"command": "deoptexplorer.deopts.ungroupByKind",
+					"when": "false && view == deoptexplorer.deopts && deoptexplorer.deopts.groupByKind",
+					"group": "Group@2"
+				},
+				{
+					"command": "deoptexplorer.deopts.sortByLocation",
+					"when": "view == deoptexplorer.deopts",
+					"group": "Sort@0"
+				},
+				{
+					"command": "deoptexplorer.deopts.sortByKind",
+					"when": "view == deoptexplorer.deopts",
+					"group": "Sort@1"
+				},
+				{
+					"command": "deoptexplorer.deopts.sortByCount",
+					"when": "view == deoptexplorer.deopts",
+					"group": "Sort@1"
+				},
+				{
+					"command": "deoptexplorer.decorations.showFunctionStates",
+					"when": "view == deoptexplorer.functions && !deoptexplorer.decorations.showFunctionState",
+					"group": "View@0"
+				},
+				{
+					"command": "deoptexplorer.decorations.hideFunctionStates",
+					"when": "view == deoptexplorer.functions && deoptexplorer.decorations.showFunctionState",
+					"group": "View@0"
+				},
+				{
+					"command": "deoptexplorer.maps.sortByName",
+					"when": "view == deoptexplorer.maps && deoptexplorer.sortMaps == 'by-count'",
+					"group": "navigation@0"
+				},
+				{
+					"command": "deoptexplorer.maps.sortByCount",
+					"when": "view == deoptexplorer.maps && deoptexplorer.sortMaps != 'by-count'",
+					"group": "navigation@0"
+				},
+				{
+					"command": "deoptexplorer.maps.showUnreferenced",
+					"when": "view == deoptexplorer.maps && !deoptexplorer.maps.showUnreferenced",
+					"group": "View@1"
+				},
+				{
+					"command": "deoptexplorer.maps.hideUnreferenced",
+					"when": "view == deoptexplorer.maps && deoptexplorer.maps.showUnreferenced",
+					"group": "View@1"
+				},
+				{
+					"command": "deoptexplorer.maps.showNonUserCode",
+					"when": "view == deoptexplorer.maps && !deoptexplorer.maps.showNonUserCode",
+					"group": "View@2"
+				},
+				{
+					"command": "deoptexplorer.maps.hideNonUserCode",
+					"when": "view == deoptexplorer.maps && deoptexplorer.maps.showNonUserCode",
+					"group": "View@2"
+				},
+				{
+					"command": "deoptexplorer.maps.showTransitions",
+					"when": "view == deoptexplorer.maps && !deoptexplorer.maps.showTransitions",
+					"group": "View@3"
+				},
+				{
+					"command": "deoptexplorer.maps.hideTransitions",
+					"when": "view == deoptexplorer.maps && deoptexplorer.maps.showTransitions",
+					"group": "View@3"
+				},
+				{
+					"command": "deoptexplorer.maps.groupByFile",
+					"when": "view == deoptexplorer.maps && !deoptexplorer.maps.groupByFile",
+					"group": "Group@0"
+				},
+				{
+					"command": "deoptexplorer.maps.ungroupByFile",
+					"when": "view == deoptexplorer.maps && deoptexplorer.maps.groupByFile",
+					"group": "Group@0"
+				},
+				{
+					"command": "deoptexplorer.maps.groupByFunction",
+					"when": "view == deoptexplorer.maps && !deoptexplorer.maps.groupByFunction",
+					"group": "Group@1"
+				},
+				{
+					"command": "deoptexplorer.maps.ungroupByFunction",
+					"when": "view == deoptexplorer.maps && deoptexplorer.maps.groupByFunction",
+					"group": "Group@1"
+				},
+				{
+					"command": "deoptexplorer.profile.enableJustMyCode",
+					"when": "view == deoptexplorer.profile && !deoptexplorer.showProfileJustMyCode",
+					"group": "navigation@0"
+				},
+				{
+					"command": "deoptexplorer.profile.disableJustMyCode",
+					"when": "view == deoptexplorer.profile && deoptexplorer.showProfileJustMyCode",
+					"group": "navigation@0"
+				},
+				{
+					"command": "deoptexplorer.profile.enableJustMyCode",
+					"when": "view == deoptexplorer.profile && !deoptexplorer.showProfileJustMyCode",
+					"group": "Filter@0"
+				},
+				{
+					"command": "deoptexplorer.profile.disableJustMyCode",
+					"when": "view == deoptexplorer.profile && deoptexplorer.showProfileJustMyCode",
+					"group": "Filter@0"
+				},
+				{
+					"command": "deoptexplorer.profile.showNativeCode",
+					"when": "view == deoptexplorer.profile && !deoptexplorer.showNativeCodeProfileNodes",
+					"group": "Filter@1"
+				},
+				{
+					"command": "deoptexplorer.profile.hideNativeCode",
+					"when": "view == deoptexplorer.profile && deoptexplorer.showNativeCodeProfileNodes",
+					"group": "Filter@1"
+				},
+				{
+					"command": "deoptexplorer.profile.showNodeJs",
+					"when": "view == deoptexplorer.profile && !deoptexplorer.showNodeJsProfileNodes",
+					"group": "Filter@2"
+				},
+				{
+					"command": "deoptexplorer.profile.hideNodeJs",
+					"when": "view == deoptexplorer.profile && deoptexplorer.showNodeJsProfileNodes",
+					"group": "Filter@2"
+				},
+				{
+					"command": "deoptexplorer.profile.showNodeModules",
+					"when": "view == deoptexplorer.profile && !deoptexplorer.showNodeModulesProfileNodes",
+					"group": "Filter@3"
+				},
+				{
+					"command": "deoptexplorer.profile.hideNodeModules",
+					"when": "view == deoptexplorer.profile && deoptexplorer.showNodeModulesProfileNodes",
+					"group": "Filter@3"
+				},
+				{
+					"command": "deoptexplorer.profile.exportProfile",
+					"when": "view == deoptexplorer.profile",
+					"group": "Save@1"
+				},
+				{
+					"command": "deoptexplorer.profile.showCallTree",
+					"when": "view == deoptexplorer.profile",
+					"group": "View@1"
+				},
+				{
+					"command": "deoptexplorer.profile.showBottomUp",
+					"when": "view == deoptexplorer.profile",
+					"group": "View@2"
+				},
+				{
+					"command": "deoptexplorer.profile.showFlat",
+					"when": "view == deoptexplorer.profile",
+					"group": "View@3"
+				},
+				{
+					"command": "deoptexplorer.profile.sortBySelfTime",
+					"when": "view == deoptexplorer.profile",
+					"group": "Sort@1"
+				},
+				{
+					"command": "deoptexplorer.profile.sortByTotalTime",
+					"when": "view == deoptexplorer.profile",
+					"group": "Sort@2"
+				},
+				{
+					"command": "deoptexplorer.profile.sortByName",
+					"when": "view == deoptexplorer.profile",
+					"group": "Sort@3"
+				},
+				{
+					"command": "deoptexplorer.decorations.showLineTicks",
+					"when": "view == deoptexplorer.lineTicks && !deoptexplorer.decorations.showLineTicks",
+					"group": "navigation@0"
+				},
+				{
+					"command": "deoptexplorer.decorations.hideLineTicks",
+					"when": "view == deoptexplorer.lineTicks && deoptexplorer.decorations.showLineTicks",
+					"group": "navigation@0"
+				},
+				{
+					"command": "deoptexplorer.profile.hideLineTicks",
+					"when": "view == deoptexplorer.lineTicks",
+					"group": "navigation@1"
+				}
+			],
+			"view/item/context": [
+				{
+					"command": "deoptexplorer.profile.showLineTickDecorationsForNode",
+					"when": "view == deoptexplorer.profile && viewItem == 'profile-node+ticks'",
+					"group": "inline@0"
+				},
+				{
+					"command": "deoptexplorer.log.removeRecent",
+					"when": "view == deoptexplorer.pick && viewItem == 'logFile+recent'",
+					"group": "inline@0"
+				}
+			],
 			"commandPalette": [
 				{
 					"command": "deoptexplorer.log.removeRecent",
 					"when": "false"
 				}
-			],
-			"view/item/context": [
-				{
-					"command": "deoptexplorer.profile.showLineTickDecorationsForNode",
-					"group": "inline@0",
-					"when": "view == deoptexplorer.profile && viewItem == 'profile-node+ticks'"
-				},
-				{
-					"command": "deoptexplorer.log.removeRecent",
-					"group": "inline@0",
-					"when": "view == deoptexplorer.pick && viewItem == 'logFile+recent'"
-				}
-			],
-			"view/title": [
-				{
-					"command": "deoptexplorer.log.showReport",
-					"group": "navigation@1",
-					"when": "view == deoptexplorer.logOverviewView"
-				},
-				{
-					"command": "deoptexplorer.log.reload",
-					"group": "navigation@2",
-					"when": "view == deoptexplorer.logOverviewView"
-				},
-				{
-					"command": "deoptexplorer.log.close",
-					"group": "navigation@3",
-					"when": "view == deoptexplorer.logOverviewView"
-				},
-				{
-					"command": "deoptexplorer.log.open",
-					"group": "navigation@4",
-					"when": "view == deoptexplorer.logOverviewView"
-				},
-				{
-					"command": "deoptexplorer.decorations.showDeopts",
-					"group": "View@0",
-					"when": "view == deoptexplorer.files && !deoptexplorer.decorations.showDeopts"
-				},
-				{
-					"command": "deoptexplorer.decorations.hideDeopts",
-					"group": "View@0",
-					"when": "view == deoptexplorer.files && deoptexplorer.decorations.showDeopts"
-				},
-				{
-					"command": "deoptexplorer.decorations.showICs",
-					"group": "View@1",
-					"when": "view == deoptexplorer.files && !deoptexplorer.decorations.showICs"
-				},
-				{
-					"command": "deoptexplorer.decorations.hideICs",
-					"group": "View@1",
-					"when": "view == deoptexplorer.files && deoptexplorer.decorations.showICs"
-				},
-				{
-					"command": "deoptexplorer.decorations.showFunctionStates",
-					"group": "View@2",
-					"when": "view == deoptexplorer.files && !deoptexplorer.decorations.showFunctionState"
-				},
-				{
-					"command": "deoptexplorer.decorations.hideFunctionStates",
-					"group": "View@2",
-					"when": "view == deoptexplorer.files && deoptexplorer.decorations.showFunctionState"
-				},
-				{
-					"command": "deoptexplorer.decorations.showICs",
-					"group": "View@0",
-					"when": "view == deoptexplorer.ics && !deoptexplorer.decorations.showICs"
-				},
-				{
-					"command": "deoptexplorer.decorations.hideICs",
-					"group": "View@0",
-					"when": "view == deoptexplorer.ics && deoptexplorer.decorations.showICs"
-				},
-				{
-					"command": "deoptexplorer.ics.showStateMegamorphic",
-					"group": "Filter@0",
-					"when": "view == deoptexplorer.ics && !deoptexplorer.ics.show.state.megamorphic"
-				},
-				{
-					"command": "deoptexplorer.ics.hideStateMegamorphic",
-					"group": "Filter@0",
-					"when": "view == deoptexplorer.ics && deoptexplorer.ics.show.state.megamorphic"
-				},
-				{
-					"command": "deoptexplorer.ics.showStatePolymorphic",
-					"group": "Filter@1",
-					"when": "view == deoptexplorer.ics && !deoptexplorer.ics.show.state.polymorphic"
-				},
-				{
-					"command": "deoptexplorer.ics.hideStatePolymorphic",
-					"group": "Filter@1",
-					"when": "view == deoptexplorer.ics && deoptexplorer.ics.show.state.polymorphic"
-				},
-				{
-					"command": "deoptexplorer.ics.showStateMonomorphic",
-					"group": "Filter@2",
-					"when": "view == deoptexplorer.ics && !deoptexplorer.ics.show.state.monomorphic"
-				},
-				{
-					"command": "deoptexplorer.ics.hideStateMonomorphic",
-					"group": "Filter@2",
-					"when": "view == deoptexplorer.ics && deoptexplorer.ics.show.state.monomorphic"
-				},
-				{
-					"command": "deoptexplorer.ics.showStateOther",
-					"group": "Filter@3",
-					"when": "view == deoptexplorer.ics && !deoptexplorer.ics.show.state.other"
-				},
-				{
-					"command": "deoptexplorer.ics.hideStateOther",
-					"group": "Filter@4",
-					"when": "view == deoptexplorer.ics && deoptexplorer.ics.show.state.other"
-				},
-				{
-					"command": "deoptexplorer.ics.sortByLocation",
-					"group": "Sort@0",
-					"when": "view == deoptexplorer.ics"
-				},
-				{
-					"command": "deoptexplorer.ics.sortByState",
-					"group": "Sort@1",
-					"when": "view == deoptexplorer.ics"
-				},
-				{
-					"command": "deoptexplorer.decorations.showDeopts",
-					"group": "View@0",
-					"when": "view == deoptexplorer.deopts && !deoptexplorer.decorations.showDeopts"
-				},
-				{
-					"command": "deoptexplorer.decorations.hideDeopts",
-					"group": "View@0",
-					"when": "view == deoptexplorer.deopts && deoptexplorer.decorations.showDeopts"
-				},
-				{
-					"command": "deoptexplorer.deopts.groupByFile",
-					"group": "Group@0",
-					"when": "false && view == deoptexplorer.deopts && !deoptexplorer.deopts.groupByFile"
-				},
-				{
-					"command": "deoptexplorer.deopts.ungroupByFile",
-					"group": "Group@0",
-					"when": "false && view == deoptexplorer.deopts && deoptexplorer.deopts.groupByFile"
-				},
-				{
-					"command": "deoptexplorer.deopts.groupByFunction",
-					"group": "Group@1",
-					"when": "false && view == deoptexplorer.deopts && !deoptexplorer.deopts.groupByFunction"
-				},
-				{
-					"command": "deoptexplorer.deopts.ungroupByFunction",
-					"group": "Group@1",
-					"when": "false && view == deoptexplorer.deopts && deoptexplorer.deopts.groupByFunction"
-				},
-				{
-					"command": "deoptexplorer.deopts.groupByKind",
-					"group": "Group@2",
-					"when": "false && view == deoptexplorer.deopts && !deoptexplorer.deopts.groupByKind"
-				},
-				{
-					"command": "deoptexplorer.deopts.ungroupByKind",
-					"group": "Group@2",
-					"when": "false && view == deoptexplorer.deopts && deoptexplorer.deopts.groupByKind"
-				},
-				{
-					"command": "deoptexplorer.deopts.sortByLocation",
-					"group": "Sort@0",
-					"when": "view == deoptexplorer.deopts"
-				},
-				{
-					"command": "deoptexplorer.deopts.sortByKind",
-					"group": "Sort@1",
-					"when": "view == deoptexplorer.deopts"
-				},
-				{
-					"command": "deoptexplorer.deopts.sortByCount",
-					"group": "Sort@1",
-					"when": "view == deoptexplorer.deopts"
-				},
-				{
-					"command": "deoptexplorer.decorations.showFunctionStates",
-					"group": "View@0",
-					"when": "view == deoptexplorer.functions && !deoptexplorer.decorations.showFunctionState"
-				},
-				{
-					"command": "deoptexplorer.decorations.hideFunctionStates",
-					"group": "View@0",
-					"when": "view == deoptexplorer.functions && deoptexplorer.decorations.showFunctionState"
-				},
-				{
-					"command": "deoptexplorer.maps.sortByName",
-					"group": "navigation@0",
-					"when": "view == deoptexplorer.maps && deoptexplorer.sortMaps == 'by-count'"
-				},
-				{
-					"command": "deoptexplorer.maps.sortByCount",
-					"group": "navigation@0",
-					"when": "view == deoptexplorer.maps && deoptexplorer.sortMaps != 'by-count'"
-				},
-				{
-					"command": "deoptexplorer.maps.showUnreferenced",
-					"group": "View@1",
-					"when": "view == deoptexplorer.maps && !deoptexplorer.maps.showUnreferenced"
-				},
-				{
-					"command": "deoptexplorer.maps.hideUnreferenced",
-					"group": "View@1",
-					"when": "view == deoptexplorer.maps && deoptexplorer.maps.showUnreferenced"
-				},
-				{
-					"command": "deoptexplorer.maps.showNonUserCode",
-					"group": "View@2",
-					"when": "view == deoptexplorer.maps && !deoptexplorer.maps.showNonUserCode"
-				},
-				{
-					"command": "deoptexplorer.maps.hideNonUserCode",
-					"group": "View@2",
-					"when": "view == deoptexplorer.maps && deoptexplorer.maps.showNonUserCode"
-				},
-				{
-					"command": "deoptexplorer.maps.showTransitions",
-					"group": "View@3",
-					"when": "view == deoptexplorer.maps && !deoptexplorer.maps.showTransitions"
-				},
-				{
-					"command": "deoptexplorer.maps.hideTransitions",
-					"group": "View@3",
-					"when": "view == deoptexplorer.maps && deoptexplorer.maps.showTransitions"
-				},
-				{
-					"command": "deoptexplorer.maps.groupByFile",
-					"group": "Group@0",
-					"when": "view == deoptexplorer.maps && !deoptexplorer.maps.groupByFile"
-				},
-				{
-					"command": "deoptexplorer.maps.ungroupByFile",
-					"group": "Group@0",
-					"when": "view == deoptexplorer.maps && deoptexplorer.maps.groupByFile"
-				},
-				{
-					"command": "deoptexplorer.maps.groupByFunction",
-					"group": "Group@1",
-					"when": "view == deoptexplorer.maps && !deoptexplorer.maps.groupByFunction"
-				},
-				{
-					"command": "deoptexplorer.maps.ungroupByFunction",
-					"group": "Group@1",
-					"when": "view == deoptexplorer.maps && deoptexplorer.maps.groupByFunction"
-				},
-				{
-					"command": "deoptexplorer.profile.enableJustMyCode",
-					"group": "navigation@0",
-					"when": "view == deoptexplorer.profile && !deoptexplorer.showProfileJustMyCode"
-				},
-				{
-					"command": "deoptexplorer.profile.disableJustMyCode",
-					"group": "navigation@0",
-					"when": "view == deoptexplorer.profile && deoptexplorer.showProfileJustMyCode"
-				},
-				{
-					"command": "deoptexplorer.profile.enableJustMyCode",
-					"group": "Filter@0",
-					"when": "view == deoptexplorer.profile && !deoptexplorer.showProfileJustMyCode"
-				},
-				{
-					"command": "deoptexplorer.profile.disableJustMyCode",
-					"group": "Filter@0",
-					"when": "view == deoptexplorer.profile && deoptexplorer.showProfileJustMyCode"
-				},
-				{
-					"command": "deoptexplorer.profile.showNativeCode",
-					"group": "Filter@1",
-					"when": "view == deoptexplorer.profile && !deoptexplorer.showNativeCodeProfileNodes"
-				},
-				{
-					"command": "deoptexplorer.profile.hideNativeCode",
-					"group": "Filter@1",
-					"when": "view == deoptexplorer.profile && deoptexplorer.showNativeCodeProfileNodes"
-				},
-				{
-					"command": "deoptexplorer.profile.showNodeJs",
-					"group": "Filter@2",
-					"when": "view == deoptexplorer.profile && !deoptexplorer.showNodeJsProfileNodes"
-				},
-				{
-					"command": "deoptexplorer.profile.hideNodeJs",
-					"group": "Filter@2",
-					"when": "view == deoptexplorer.profile && deoptexplorer.showNodeJsProfileNodes"
-				},
-				{
-					"command": "deoptexplorer.profile.showNodeModules",
-					"group": "Filter@3",
-					"when": "view == deoptexplorer.profile && !deoptexplorer.showNodeModulesProfileNodes"
-				},
-				{
-					"command": "deoptexplorer.profile.hideNodeModules",
-					"group": "Filter@3",
-					"when": "view == deoptexplorer.profile && deoptexplorer.showNodeModulesProfileNodes"
-				},
-				{
-					"command": "deoptexplorer.profile.exportProfile",
-					"group": "Save@1",
-					"when": "view == deoptexplorer.profile"
-				},
-				{
-					"command": "deoptexplorer.profile.showCallTree",
-					"group": "View@1",
-					"when": "view == deoptexplorer.profile"
-				},
-				{
-					"command": "deoptexplorer.profile.showBottomUp",
-					"group": "View@2",
-					"when": "view == deoptexplorer.profile"
-				},
-				{
-					"command": "deoptexplorer.profile.showFlat",
-					"group": "View@3",
-					"when": "view == deoptexplorer.profile"
-				},
-				{
-					"command": "deoptexplorer.profile.sortBySelfTime",
-					"group": "Sort@1",
-					"when": "view == deoptexplorer.profile"
-				},
-				{
-					"command": "deoptexplorer.profile.sortByTotalTime",
-					"group": "Sort@2",
-					"when": "view == deoptexplorer.profile"
-				},
-				{
-					"command": "deoptexplorer.profile.sortByName",
-					"group": "Sort@3",
-					"when": "view == deoptexplorer.profile"
-				},
-				{
-					"command": "deoptexplorer.decorations.showLineTicks",
-					"group": "navigation@0",
-					"when": "view == deoptexplorer.lineTicks && !deoptexplorer.decorations.showLineTicks"
-				},
-				{
-					"command": "deoptexplorer.decorations.hideLineTicks",
-					"group": "navigation@0",
-					"when": "view == deoptexplorer.lineTicks && deoptexplorer.decorations.showLineTicks"
-				},
-				{
-					"command": "deoptexplorer.profile.hideLineTicks",
-					"group": "navigation@1",
-					"when": "view == deoptexplorer.lineTicks"
+			]
+		},
+		"viewsContainers": {
+			"activitybar": [
+				{
+					"id": "deoptexplorer-container",
+					"title": "Deopt Explorer",
+					"icon": "resources/deopt-explorer.svg"
 				}
 			]
 		},
@@ -1461,7 +960,6 @@
 					"name": "Maps",
 					"when": "deoptexplorer.logStatus == 'open'"
 				},
-<<<<<<< HEAD
 				{
 					"id": "deoptexplorer.profile",
 					"name": "Profile",
@@ -1474,16 +972,509 @@
 				}
 			]
 		},
-		"viewsContainers": {
-			"activitybar": [
-				{
-					"icon": "resources/deopt-explorer.svg",
-					"id": "deoptexplorer-container",
-					"title": "Deopt Explorer"
-				}
-			]
-		}
-=======
+		"languages": [
+			{
+				"id": "deoptexplorer-v8-map",
+				"aliases": [
+					"V8 Map"
+				],
+				"extensions": [
+					".v8-map"
+				]
+			}
+		],
+		"grammars": [
+			{
+				"language": "deoptexplorer-v8-map",
+				"scopeName": "source.v8-map",
+				"path": "./dist/v8-map.tmLanguage"
+			}
+		],
+		"colors": [
+			{
+				"id": "deoptexplorer.uninitializedIc.background",
+				"defaults": {
+					"light": "#00000000",
+					"dark": "#00000000",
+					"highContrast": "#00000000"
+				},
+				"description": "Background color for 'Uninitialized' V8 ICs"
+			},
+			{
+				"id": "deoptexplorer.uninitializedIc.border",
+				"defaults": {
+					"light": "#00000000",
+					"dark": "#00000000",
+					"highContrast": "#00000000"
+				},
+				"description": "Border color for 'Uninitialized' V8 ICs"
+			},
+			{
+				"id": "deoptexplorer.uninitializedIc.overviewRuler",
+				"defaults": {
+					"light": "#00000000",
+					"dark": "#00000000",
+					"highContrast": "#00000000"
+				},
+				"description": "Overview ruler color for 'Uninitialized' V8 ICs"
+			},
+			{
+				"id": "deoptexplorer.premonomorphicIc.background",
+				"defaults": {
+					"light": "#00000000",
+					"dark": "#00000000",
+					"highContrast": "#00000000"
+				},
+				"description": "Background color for 'Premonomorphic' V8 ICs"
+			},
+			{
+				"id": "deoptexplorer.premonomorphicIc.border",
+				"defaults": {
+					"light": "#00000000",
+					"dark": "#00000000",
+					"highContrast": "#00000000"
+				},
+				"description": "Border color for 'Premonomorphic' V8 ICs"
+			},
+			{
+				"id": "deoptexplorer.premonomorphicIc.overviewRuler",
+				"defaults": {
+					"light": "#00000000",
+					"dark": "#00000000",
+					"highContrast": "#00000000"
+				},
+				"description": "Overview ruler color for 'Premonomorphic' V8 ICs"
+			},
+			{
+				"id": "deoptexplorer.monomorphicIc.background",
+				"defaults": {
+					"light": "#00ff0011",
+					"dark": "#00ff0011",
+					"highContrast": "#00ff0011"
+				},
+				"description": "Background color for 'Monomorphic' V8 ICs"
+			},
+			{
+				"id": "deoptexplorer.monomorphicIc.border",
+				"defaults": {
+					"light": "#00ff0055",
+					"dark": "#00ff0055",
+					"highContrast": "#00ff0055"
+				},
+				"description": "Border color for 'Monomorphic' V8 ICs"
+			},
+			{
+				"id": "deoptexplorer.monomorphicIc.overviewRuler",
+				"defaults": {
+					"light": "#00000000",
+					"dark": "#00000000",
+					"highContrast": "#00000000"
+				},
+				"description": "Overview ruler color for 'Monomorphic' V8 ICs"
+			},
+			{
+				"id": "deoptexplorer.polymorphicIc.background",
+				"defaults": {
+					"light": "#ffff0011",
+					"dark": "#ffff0011",
+					"highContrast": "#ffff0011"
+				},
+				"description": "Background color for 'Polymorphic' V8 ICs"
+			},
+			{
+				"id": "deoptexplorer.polymorphicIc.border",
+				"defaults": {
+					"light": "#ffff0055",
+					"dark": "#ffff0055",
+					"highContrast": "#ffff0055"
+				},
+				"description": "Border color for 'Polymorphic' V8 ICs"
+			},
+			{
+				"id": "deoptexplorer.polymorphicIc.overviewRuler",
+				"defaults": {
+					"light": "#ffff0055",
+					"dark": "#ffff0055",
+					"highContrast": "#ffff0055"
+				},
+				"description": "Overview ruler color for 'Polymorphic' V8 ICs"
+			},
+			{
+				"id": "deoptexplorer.recomputeHandlerIc.background",
+				"defaults": {
+					"light": "#ffff0011",
+					"dark": "#ffff0011",
+					"highContrast": "#ffff0011"
+				},
+				"description": "Background color for 'Recompute Handler' V8 ICs"
+			},
+			{
+				"id": "deoptexplorer.recomputeHandlerIc.border",
+				"defaults": {
+					"light": "#ffff0055",
+					"dark": "#ffff0055",
+					"highContrast": "#ffff0055"
+				},
+				"description": "Border color for 'Recompute Handler' V8 ICs"
+			},
+			{
+				"id": "deoptexplorer.recomputeHandlerIc.overviewRuler",
+				"defaults": {
+					"light": "#ffff0055",
+					"dark": "#ffff0055",
+					"highContrast": "#ffff0055"
+				},
+				"description": "Overview ruler color for 'Recompute Handler' V8 ICs"
+			},
+			{
+				"id": "deoptexplorer.megamorphicIc.background",
+				"defaults": {
+					"light": "#ff000033",
+					"dark": "#ff000033",
+					"highContrast": "#ff000033"
+				},
+				"description": "Background color for 'Megamorphic' V8 ICs"
+			},
+			{
+				"id": "deoptexplorer.megamorphicIc.border",
+				"defaults": {
+					"light": "#ff000044",
+					"dark": "#ff000044",
+					"highContrast": "#ff000044"
+				},
+				"description": "Border color for 'Megamorphic' V8 ICs"
+			},
+			{
+				"id": "deoptexplorer.megamorphicIc.overviewRuler",
+				"defaults": {
+					"light": "#ff000088",
+					"dark": "#ff000088",
+					"highContrast": "#ff000088"
+				},
+				"description": "Overview ruler color for 'Megamorphic' V8 ICs"
+			},
+			{
+				"id": "deoptexplorer.genericIc.background",
+				"defaults": {
+					"light": "#ff000033",
+					"dark": "#ff000033",
+					"highContrast": "#ff000033"
+				},
+				"description": "Background color for 'Generic' V8 ICs"
+			},
+			{
+				"id": "deoptexplorer.genericIc.border",
+				"defaults": {
+					"light": "#ff000044",
+					"dark": "#ff000044",
+					"highContrast": "#ff000044"
+				},
+				"description": "Border color for 'Generic' V8 ICs"
+			},
+			{
+				"id": "deoptexplorer.genericIc.overviewRuler",
+				"defaults": {
+					"light": "#ff000088",
+					"dark": "#ff000088",
+					"highContrast": "#ff000088"
+				},
+				"description": "Overview ruler color for 'Generic' V8 ICs"
+			},
+			{
+				"id": "deoptexplorer.softDeopt.background",
+				"defaults": {
+					"light": "#ffff0022",
+					"dark": "#ffff0022",
+					"highContrast": "#ffff0022"
+				},
+				"description": "Background color for 'Soft' V8 Deoptimizations"
+			},
+			{
+				"id": "deoptexplorer.softDeopt.border",
+				"defaults": {
+					"light": "#ffff0033",
+					"dark": "#ffff0033",
+					"highContrast": "#ffff0033"
+				},
+				"description": "Border color for 'Soft' V8 Deoptimizations"
+			},
+			{
+				"id": "deoptexplorer.softDeopt.overviewRuler",
+				"defaults": {
+					"light": "#00000000",
+					"dark": "#00000000",
+					"highContrast": "#00000000"
+				},
+				"description": "Overview ruler color for 'Soft' V8 Deoptimizations"
+			},
+			{
+				"id": "deoptexplorer.lazyDeopt.background",
+				"defaults": {
+					"light": "#ffbb0022",
+					"dark": "#ffbb0022",
+					"highContrast": "#ffbb0022"
+				},
+				"description": "Background color for 'Lazy' V8 Deoptimizations"
+			},
+			{
+				"id": "deoptexplorer.lazyDeopt.border",
+				"defaults": {
+					"light": "#ffbb0033",
+					"dark": "#ffbb0033",
+					"highContrast": "#ffbb0033"
+				},
+				"description": "Border color for 'Lazy' V8 Deoptimizations"
+			},
+			{
+				"id": "deoptexplorer.lazyDeopt.overviewRuler",
+				"defaults": {
+					"light": "#00000000",
+					"dark": "#00000000",
+					"highContrast": "#00000000"
+				},
+				"description": "Overview ruler color for 'Lazy' V8 Deoptimizations"
+			},
+			{
+				"id": "deoptexplorer.eagerDeopt.background",
+				"defaults": {
+					"light": "#ff000033",
+					"dark": "#ff000033",
+					"highContrast": "#ff000033"
+				},
+				"description": "Background color for 'Eager' V8 Deoptimizations"
+			},
+			{
+				"id": "deoptexplorer.eagerDeopt.border",
+				"defaults": {
+					"light": "#ff000044",
+					"dark": "#ff000044",
+					"highContrast": "#ff000044"
+				},
+				"description": "Border color for 'Eager' V8 Deoptimizations"
+			},
+			{
+				"id": "deoptexplorer.eagerDeopt.overviewRuler",
+				"defaults": {
+					"light": "#ff000088",
+					"dark": "#ff000088",
+					"highContrast": "#ff000088"
+				},
+				"description": "Overview ruler color for 'Eager' V8 Deoptimizations"
+			},
+			{
+				"id": "deoptexplorer.reoptimizedCode.background",
+				"defaults": {
+					"light": "#ffff0011",
+					"dark": "#ffff0011",
+					"highContrast": "#ffff0011"
+				},
+				"description": "Background color for V8 Code entries that have been re-optimized multiple times"
+			},
+			{
+				"id": "deoptexplorer.reoptimizedCode.border",
+				"defaults": {
+					"light": "#00000000",
+					"dark": "#00000000",
+					"highContrast": "#00000000"
+				},
+				"description": "Border color for V8 Code entries that have been re-optimized multiple times"
+			},
+			{
+				"id": "deoptexplorer.reoptimizedCode.overviewRuler",
+				"defaults": {
+					"light": "#ffff0011",
+					"dark": "#ffff0011",
+					"highContrast": "#ffff0011"
+				},
+				"description": "Overview ruler color for V8 Code entries that have been re-optimized multiple times"
+			},
+			{
+				"id": "deoptexplorer.compiledCode.background",
+				"defaults": {
+					"light": "#dd000011",
+					"dark": "#dd000011",
+					"highContrast": "#dd000011"
+				},
+				"description": "Background color for 'Compiled' V8 Code entries"
+			},
+			{
+				"id": "deoptexplorer.compiledCode.border",
+				"defaults": {
+					"light": "#00000000",
+					"dark": "#00000000",
+					"highContrast": "#00000000"
+				},
+				"description": "Border color for 'Compiled' V8 Code entries"
+			},
+			{
+				"id": "deoptexplorer.compiledCode.overviewRuler",
+				"defaults": {
+					"light": "#00000000",
+					"dark": "#00000000",
+					"highContrast": "#00000000"
+				},
+				"description": "Overview ruler color for 'Compiled' V8 Code entries"
+			},
+			{
+				"id": "deoptexplorer.optimizableCode.background",
+				"defaults": {
+					"light": "#ff00ff09",
+					"dark": "#ff00ff09",
+					"highContrast": "#ff00ff09"
+				},
+				"description": "Background color for 'Optimizable' V8 Code entries"
+			},
+			{
+				"id": "deoptexplorer.optimizableCode.border",
+				"defaults": {
+					"light": "#00000000",
+					"dark": "#00000000",
+					"highContrast": "#00000000"
+				},
+				"description": "Border color for 'Optimizable' V8 Code entries"
+			},
+			{
+				"id": "deoptexplorer.optimizableCode.overviewRuler",
+				"defaults": {
+					"light": "#ff00ff11",
+					"dark": "#ff00ff11",
+					"highContrast": "#ff00ff11"
+				},
+				"description": "Overview ruler color for 'Optimizable' V8 Code entries"
+			},
+			{
+				"id": "deoptexplorer.optimizedCode.background",
+				"defaults": {
+					"light": "#00ff0011",
+					"dark": "#00ff0011",
+					"highContrast": "#00ff0011"
+				},
+				"description": "Background color for 'Optimized' V8 Code entries"
+			},
+			{
+				"id": "deoptexplorer.optimizedCode.border",
+				"defaults": {
+					"light": "#00000000",
+					"dark": "#00000000",
+					"highContrast": "#00000000"
+				},
+				"description": "Border color for 'Optimized' V8 Code entries"
+			},
+			{
+				"id": "deoptexplorer.optimizedCode.overviewRuler",
+				"defaults": {
+					"light": "#00ff0011",
+					"dark": "#00ff0011",
+					"highContrast": "#00ff0011"
+				},
+				"description": "Overview ruler color for 'Optimized' V8 Code entries"
+			},
+			{
+				"id": "deoptexplorer.profileHeavy.background",
+				"defaults": {
+					"light": "#E1000088",
+					"dark": "#E1000088",
+					"highContrast": "#E1000088"
+				},
+				"description": "Background color for heavy profile samples"
+			},
+			{
+				"id": "deoptexplorer.profileHeavy.border",
+				"defaults": {
+					"light": "#00000000",
+					"dark": "#00000000",
+					"highContrast": "#00000000"
+				},
+				"description": "Border color for heavy profile samples"
+			},
+			{
+				"id": "deoptexplorer.profileHeavy.overviewRuler",
+				"defaults": {
+					"light": "#E1000088",
+					"dark": "#E1000088",
+					"highContrast": "#E1000088"
+				},
+				"description": "Overview ruler color for heavy profile samples"
+			},
+			{
+				"id": "deoptexplorer.profileModerate.background",
+				"defaults": {
+					"light": "#E86B3C88",
+					"dark": "#E86B3C88",
+					"highContrast": "#E86B3C88"
+				},
+				"description": "Background color for moderate profile samples"
+			},
+			{
+				"id": "deoptexplorer.profileModerate.border",
+				"defaults": {
+					"light": "#00000000",
+					"dark": "#00000000",
+					"highContrast": "#00000000"
+				},
+				"description": "Border color for moderate profile samples"
+			},
+			{
+				"id": "deoptexplorer.profileModerate.overviewRuler",
+				"defaults": {
+					"light": "#E86B3C88",
+					"dark": "#E86B3C88",
+					"highContrast": "#E86B3C88"
+				},
+				"description": "Overview ruler color for moderate profile samples"
+			},
+			{
+				"id": "deoptexplorer.profileLight.background",
+				"defaults": {
+					"light": "#EFBA7788",
+					"dark": "#EFBA7788",
+					"highContrast": "#EFBA7788"
+				},
+				"description": "Background color for light profile samples"
+			},
+			{
+				"id": "deoptexplorer.profileLight.border",
+				"defaults": {
+					"light": "#00000000",
+					"dark": "#00000000",
+					"highContrast": "#00000000"
+				},
+				"description": "Border color for light profile samples"
+			},
+			{
+				"id": "deoptexplorer.profileLight.overviewRuler",
+				"defaults": {
+					"light": "#EFBA7788",
+					"dark": "#EFBA7788",
+					"highContrast": "#EFBA7788"
+				},
+				"description": "Overview ruler color for light profile samples"
+			},
+			{
+				"id": "deoptexplorer.profileMeager.background",
+				"defaults": {
+					"light": "#F6EBB388",
+					"dark": "#F6EBB388",
+					"highContrast": "#F6EBB388"
+				},
+				"description": "Background color for meager profile samples"
+			},
+			{
+				"id": "deoptexplorer.profileMeager.border",
+				"defaults": {
+					"light": "#00000000",
+					"dark": "#00000000",
+					"highContrast": "#00000000"
+				},
+				"description": "Border color for meager profile samples"
+			},
+			{
+				"id": "deoptexplorer.profileMeager.overviewRuler",
+				"defaults": {
+					"light": "#F6EBB388",
+					"dark": "#F6EBB388",
+					"highContrast": "#F6EBB388"
+				},
 				"description": "Overview ruler color for meager profile samples"
 			}
 		]
@@ -1502,21 +1493,7 @@
 		"test": "node out/test/runTest.js",
 		"test-core": "jest --config jest.core.config.js",
 		"benchmark": "jest --config jest.bench.config.js"
->>>>>>> 9a6bc239
 	},
-	"activationEvents": [
-		"onLanguage:deoptexplorer-v8-map",
-		"onCommand:deoptexplorer.log.opens",
-		"onView:deoptexplorer.pick",
-		"onView:deoptexplorer.logOverviewView",
-		"onView:deoptexplorer.files",
-		"onView:deoptexplorer.maps",
-		"onView:deoptexplorer.profile",
-		"workspaceContains:**/*-v8.log",
-		"onWebviewPanel:deoptexplorer.logOverviewView",
-		"onWebviewPanel:deoptexplorer.reportView",
-		"onWebviewPanel:deoptexplorer.functionView"
-	],
 	"dependencies": {
 		"@esfx/async-deferred": "^1.1.0-alpha.202306080253",
 		"@esfx/async-delay": "^1.1.0-alpha.202306080253",
@@ -1533,42 +1510,14 @@
 		"@esfx/iter-query": "^1.1.0-alpha.202306080253",
 		"@esfx/ref": "^1.1.0-alpha.202306080253",
 		"@esfx/struct-type": "^1.1.0-alpha.202306080253",
-		"@js-temporal/polyfill": "^0.4.4",
-		"chokidar": "^3.6.0",
+		"@js-temporal/polyfill": "^0.4.3",
+		"@vscode/codicons": "^0.0.32",
+		"chokidar": "^3.4.0",
 		"decimal.js-light": "^2.5.1",
 		"ffi-napi": "^4.0.3",
 		"ref-array-di": "^1.2.2",
-		"ref-napi": "^3.0.3",
+		"ref-napi": "^3.0.2",
 		"ref-struct-di": "^1.1.1",
-<<<<<<< HEAD
-		"semver": "^7.6.2",
-		"source-map": "^0.7.4",
-		"source-map-support": "^0.5.21",
-		"timeago.js": "^4.0.2"
-	},
-	"devDependencies": {
-		"@esfx/type-model": "^1.0.0",
-		"@types/ffi-napi": "^4.0.10",
-		"@types/glob": "^8.1.0",
-		"@types/node": "^20.14.9",
-		"@types/ref-array-di": "^1.2.8",
-		"@types/ref-napi": "^3.0.12",
-		"@types/ref-struct-di": "^1.1.12",
-		"@types/semver": "^7.5.8",
-		"@types/source-map-support": "^0.5.10",
-		"glob": "^10.4.2",
-		"js-yaml": "^4.1.0",
-		"plist": "^3.1.0",
-		"rimraf": "^5.0.7",
-		"ts-loader": "^9.5.1"
-	},
-	"icon": "resources/icon.png",
-	"capabilities": {
-		"untrustedWorkspaces": {
-			"description": "The extension will not attempt to use an executable (i.e., 'dumpbin' or 'nm') to resolve native function symbols.",
-			"supported": "limited"
-		}
-=======
 		"semver": "^6.3.0",
 		"source-map": "^0.6.1",
 		"source-map-support": "^0.5.13",
@@ -1601,6 +1550,5 @@
 		"vscode-uri": "^3.0.8",
 		"webpack": "^5.87.0",
 		"webpack-cli": "^5.1.4"
->>>>>>> 9a6bc239
 	}
 }